<<<<<<< HEAD
import React, { useState, useEffect, useRef } from 'react';
import SupabaseLogin from './components/SupabaseLogin';
import MobileEntryPage from './components/MobileEntryPage';
import ErrorBoundary from './components/ErrorBoundary';
import CaseBookingForm from './components/CaseBookingForm';
import CasesList from './components/CasesList';
import ProcessOrderPage from './components/ProcessOrderPage';
import UserManagement from './components/UserManagement';
import EditSets from './components/EditSets';
import Reports from './components/Reports';
import BookingCalendar from './components/BookingCalendar';
import CodeTableSetup from './components/CodeTableSetup';
import WelcomePopup from './components/WelcomePopup';
import PermissionMatrixPage from './components/PermissionMatrixPage';
import AuditLogs from './components/AuditLogs';
import SimplifiedEmailConfig from './components/SimplifiedEmailConfig';
import BackupRestore from './components/BackupRestore';
import DataImport from './components/DataImport';
import SystemSettings from './components/SystemSettings';
import LogoutConfirmation from './components/LogoutConfirmation';
import SSOCallback from './components/SSOCallback';
import { User, CaseBooking } from './types';
import { logout, validateSession } from './utils/auth';
import UserService from './services/userService';
import { hasPermission, PERMISSION_ACTIONS, initializePermissions } from './utils/permissions';
import { getSupabaseCodeTables } from './utils/supabaseCodeTableService';
import { auditLogout } from './utils/auditService';
import { SoundProvider, useSound } from './contexts/SoundContext';
import { NotificationProvider, useNotifications } from './contexts/NotificationContext';
import { ToastProvider, useToast } from './components/ToastContainer';
import { QueryClient, QueryClientProvider } from '@tanstack/react-query';
import { RealtimeProvider } from './components/RealtimeProvider';
import { getSystemConfig } from './utils/systemSettingsService';
import { useCacheVersionManager } from './hooks/useCacheVersionManager';
import { SafeStorage } from './utils/secureDataManager';
import NotificationBell from './components/NotificationBell';
import Settings from './components/Settings';
import { initializeVersionManager, handleVersionUpdate, updateStoredAppVersion } from './utils/appVersionManager';
import VersionUpdatePopup from './components/VersionUpdatePopup';
import StatusLegend from './components/StatusLegend';
import MobileNavigation from './components/MobileNavigation';
import MobileHeader from './components/MobileHeader';
import CacheVersionMismatchPopup from './components/CacheVersionMismatchPopup';
import MaintenanceMode from './components/MaintenanceMode';
import DatabaseConnectionStatus from './components/DatabaseConnectionStatus';
import './assets/components/App.css';
import './assets/components/CodeTableSetup.css';
import './assets/components/AuditLogs.css';
import './assets/components/MobileNavigation.css';
import './assets/components/MobileHeader.css';
import './assets/components/MobileLayout.css';
import './assets/components/MobileComponents.css';
import './assets/components/MobileEntryPage.css';
import './assets/components/MobileOverrides.css'; // Load last for maximum specificity

type ActivePage = 'booking' | 'cases' | 'process' | 'users' | 'sets' | 'reports' | 'calendar' | 'permissions' | 'codetables' | 'audit-logs' | 'email-config' | 'backup-restore' | 'data-import' | 'system-settings';

const AppContent: React.FC = () => {
  const [user, setUser] = useState<User | null>(null);
  const [showMobileEntry, setShowMobileEntry] = useState(false);
  const [activePage, setActivePage] = useState<ActivePage>('booking');
  const [processingCase, setProcessingCase] = useState<CaseBooking | null>(null);
  const [showWelcomePopup, setShowWelcomePopup] = useState(false);
  const [showPasswordChangeModal, setShowPasswordChangeModal] = useState(false);
  const [passwordChangeData, setPasswordChangeData] = useState({
    newPassword: '',
    confirmPassword: '',
    isChanging: false,
    error: ''
  });
  const [showLogoutConfirmation, setShowLogoutConfirmation] = useState(false);
  const [showVersionUpdatePopup, setShowVersionUpdatePopup] = useState(false);
  const [versionUpdateInfo, setVersionUpdateInfo] = useState<{currentVersion: string; previousVersion: string}>({currentVersion: '', previousVersion: ''});
  const [adminPanelExpanded, setAdminPanelExpanded] = useState(false);
  const [highlightedCaseId, setHighlightedCaseId] = useState<string | null>(null);
  const [maintenanceModeActive, setMaintenanceModeActive] = useState(false);
  const adminPanelRef = useRef<HTMLDivElement>(null);
  const { playSound } = useSound();
  const { addNotification } = useNotifications();
  const { showSuccess, showError, showWarning, showInfo } = useToast();

  // Cache version management - Re-enabled with improved UX
  const {
    showMismatchPopup,
    outdatedTypes,
    changedVersions,
    forceLogout
    // manualVersionCheck - removed unused variable
  } = useCacheVersionManager();

  // App version management with logout on version change - DYNAMIC VERSION TRACKING
  useEffect(() => {
    // Prevent double initialization in React Strict Mode
    if (window.versionCheckInProgress) {return;
    }

    window.versionCheckInProgress = true;

    const versionCheck = initializeVersionManager();// Debug logging with current version// If app version or cache version changed, handle it
    const anyVersionChanged = versionCheck.versionChanged || versionCheck.cacheVersionChanged;

    if (anyVersionChanged) {
      let updateMessage = '🔄 ';
      const changes = [];

      if (versionCheck.versionChanged) {
        changes.push(`App version: ${versionCheck.storedVersion} → ${versionCheck.currentVersion}`);
      }
      if (versionCheck.cacheVersionChanged) {
        changes.push(`Cache version: ${versionCheck.storedCacheVersion} → ${versionCheck.currentCacheVersion}`);
      }

      updateMessage += changes.join(', ') + ' - clearing cache';// CRITICAL FIX: Update stored versions FIRST to prevent infinite loop
      updateStoredAppVersion();if (versionCheck.userLoggedIn) {
        // Show popup for logged users
        setVersionUpdateInfo({
          currentVersion: `${versionCheck.currentVersion} (Cache: ${versionCheck.currentCacheVersion})`,
          previousVersion: `${versionCheck.storedVersion || 'Unknown'} (Cache: ${versionCheck.storedCacheVersion || 'Unknown'})`
        });
        setShowVersionUpdatePopup(true);
      } else {
        // For non-logged users, clear cache and reload immediately
        // Version tracking now in system_settings table, not localStorage

        // Clear sessionStorage only
        sessionStorage.clear();

        // Clear browser cache if possible
        if ('caches' in window) {
          caches.keys().then(names => {
            return Promise.all(names.map(name => caches.delete(name)));
          }).then(() => {
            // Force reload to get fresh content
            setTimeout(() => window.location.reload(), 500);
          }).catch(err => {
            console.error('Error clearing cache:', err);
            // Force reload anyway
            setTimeout(() => window.location.reload(), 500);
          });
        } else {
          // No cache API support, just reload
          setTimeout(() => window.location.reload(), 500);
        }
      }
    } else {
      // Normal version logging - ensure versions are stored
      updateStoredAppVersion();
    }

    // Initialize UserService with existing user session if available
    const initializeUserService = async () => {
      try {
        const existingUser = await UserService.getCurrentUser();
        if (existingUser && !user) {
          setUser(existingUser);}
      } catch (error) {}
    };

    initializeUserService();

    // Cleanup flag after initialization
    return () => {
      window.versionCheckInProgress = false;
    };
    // eslint-disable-next-line react-hooks/exhaustive-deps
  }, []); // Only run on mount - user state check is intentional initialization

  // Check maintenance mode status
  useEffect(() => {
    const checkMaintenanceMode = async () => {
      try {
        const config = await getSystemConfig();
        setMaintenanceModeActive(config.maintenanceMode);
      } catch (error) {}
    };

    checkMaintenanceMode();

    // Set up periodic check for maintenance mode changes
    const maintenanceCheckInterval = setInterval(checkMaintenanceMode, 30000); // Check every 30 seconds

    // Set up periodic session validation to prevent concurrent sessions
    const sessionValidationInterval = setInterval(async () => {
      const currentUser = UserService.getCurrentUserSync();
      if (currentUser) {
        const isValidSession = await validateSession();
        if (!isValidSession) {
          console.warn('🚫 Session invalidated during periodic check, logging out user');
          await logout();
          setUser(null);
          if (isMobileDevice()) {
            setShowMobileEntry(true);
          }
        }
      }
    }, 60000); // Check every minute

    return () => {
      clearInterval(maintenanceCheckInterval);
      clearInterval(sessionValidationInterval);
    };
  }, []);

  // Set up global error handling listeners
  useEffect(() => {
    const handleToastEvent = (event: CustomEvent) => {
      const { type, message } = event.detail;
      const [title, ...messageParts] = message.split('\n\n');
      const detailMessage = messageParts.join('\n\n');

      switch (type) {
        case 'success':
          showSuccess(title, detailMessage || '');
          break;
        case 'error':
          showError(title, detailMessage || '');
          break;
        case 'warning':
          showWarning(title, detailMessage || '');
          break;
        case 'info':
          showInfo(title, detailMessage || '');
          break;
      }
    };

    const handleNotificationEvent = (event: CustomEvent) => {
      const { type, message } = event.detail;
      addNotification({
        type,
        title: type.charAt(0).toUpperCase() + type.slice(1),
        message
      });
    };

    window.addEventListener('showToast', handleToastEvent as EventListener);
    window.addEventListener('showNotification', handleNotificationEvent as EventListener);

    return () => {
      window.removeEventListener('showToast', handleToastEvent as EventListener);
      window.removeEventListener('showNotification', handleNotificationEvent as EventListener);
    };
  }, [showSuccess, showError, showWarning, showInfo, addNotification]);

  // Check if this is an SSO callback route after all hooks
  const isCallbackRoute = window.location.pathname === '/auth/callback' || window.location.search.includes('code=');

  // Check if this is a mobile device
  const isMobileDevice = () => {
    return window.innerWidth <= 1366 || /Android|iPhone|iPad|iPod|BlackBerry|IEMobile|Opera Mini/i.test(navigator.userAgent);
  };

  useEffect(() => {
    // Initialize code tables and permissions
    const initialize = async () => {
      try {
        // Initialize Supabase code tables instead of legacy localStorage
        await getSupabaseCodeTables();
        // Force refresh permissions on app startup to handle browser refresh scenarios
        await initializePermissions(true);

        const currentUser = UserService.getCurrentUserSync();
        if (currentUser) {
          // Validate session to prevent concurrent logins
          const isValidSession = await validateSession();
          if (isValidSession) {
            setUser(currentUser);
            // User is already logged in with valid session, no need to show mobile entry
          } else {
            // Invalid session, force logout
            console.warn('🚫 Invalid session detected, logging out user');
            await logout();
            setUser(null);
            if (isMobileDevice()) {
              setShowMobileEntry(true);
            }
          }
        } else if (isMobileDevice()) {
          setShowMobileEntry(true); // Only show mobile entry if no user and on mobile
        }

        // DISABLED: Health monitoring causing infinite loops
      } catch (error) {
        console.error('Error during initialization:', error);
        // Still try to get current user even if initialization fails
        const currentUser = UserService.getCurrentUserSync();
        if (currentUser) {
          setUser(currentUser);
          // User is already logged in, no need to show mobile entry
        } else if (isMobileDevice()) {
          setShowMobileEntry(true); // Only show mobile entry if no user and on mobile
        }
      }
    };

    initialize();
    // eslint-disable-next-line react-hooks/exhaustive-deps
  }, []); // Only run on mount - user state is intentionally managed within

  // Mobile entry is handled in the initialization useEffect above

  // Close admin panel when clicking outside
  useEffect(() => {
    const handleClickOutside = (event: MouseEvent) => {
      if (adminPanelRef.current && !adminPanelRef.current.contains(event.target as Node) && adminPanelExpanded) {
        setAdminPanelExpanded(false);
      }
    };

    if (adminPanelExpanded) {
      document.addEventListener('mousedown', handleClickOutside);
    }

    return () => {
      document.removeEventListener('mousedown', handleClickOutside);
    };
  }, [adminPanelExpanded]);

  // Return SSO callback component if needed (after all hooks)
  if (isCallbackRoute) {
    return <SSOCallback />;
  }

  const handleLogin = async (loggedInUser: User) => {
    // Synchronize UserService with authenticated user
    await UserService.setCurrentUser(loggedInUser);

    // Check if user has temporary password and needs to change it
    if (loggedInUser.isTemporaryPassword) {
      setUser(loggedInUser);
      setShowPasswordChangeModal(true);
      return;
    }

    setUser(loggedInUser);
    setShowWelcomePopup(true);
    setShowMobileEntry(false);

    // Refresh permissions cache for the new user to ensure correct permissionstry {
      // Force refresh permissions on login to ensure fresh permissions
      await initializePermissions(true);} catch (error) {
      console.error('❌ Failed to refresh permissions on user login:', error);
    }

    playSound.success();
    showSuccess('Welcome back!', `You're now logged in as ${loggedInUser.name}`);
    addNotification({
      title: 'Successful Login',
      message: `Welcome back, ${loggedInUser.name}! You're logged in as ${loggedInUser.role}.`,
      type: 'success'
    });
  };

  const handleProceedToLogin = () => {
    setShowMobileEntry(false);
    playSound.click();
  };

  const validatePassword = (password: string): string[] => {
    const errors: string[] = [];
    if (password.length < 8) {
      errors.push('Password must be at least 8 characters long');
    }
    if (!/[A-Z]/.test(password)) {
      errors.push('Password must contain at least one uppercase letter');
    }
    if (!/[a-z]/.test(password)) {
      errors.push('Password must contain at least one lowercase letter');
    }
    if (!/[0-9]/.test(password)) {
      errors.push('Password must contain at least one number');
    }
    return errors;
  };

  const handlePasswordChangeSubmit = async () => {
    if (!user) return;

    const { newPassword, confirmPassword } = passwordChangeData;

    // Validation
    const errors: string[] = [];

    if (!newPassword.trim()) {
      errors.push('New password is required');
    }

    if (!confirmPassword.trim()) {
      errors.push('Password confirmation is required');
    }

    if (newPassword !== confirmPassword) {
      errors.push('Passwords do not match');
    }

    const passwordErrors = validatePassword(newPassword);
    errors.push(...passwordErrors);

    if (errors.length > 0) {
      setPasswordChangeData(prev => ({
        ...prev,
        error: errors.join('. ')
      }));
      return;
    }

    // Change password
    setPasswordChangeData(prev => ({ ...prev, isChanging: true, error: '' }));

    try {
      const { updateSupabaseUserPassword } = await import('./utils/supabaseUserService');
      const success = await updateSupabaseUserPassword(user.id, newPassword);

      if (!success) {
        throw new Error('Failed to update password');
      }

      // Update user state to remove temporary password flag
      setUser(prev => prev ? { ...prev, isTemporaryPassword: false } : null);
      setShowPasswordChangeModal(false);
      setPasswordChangeData({
        newPassword: '',
        confirmPassword: '',
        isChanging: false,
        error: ''
      });
      setShowWelcomePopup(true);
      showSuccess('Password changed successfully!', 'Your password has been updated and you can now access the application.');

    } catch (error) {
      console.error('Password change failed:', error);
      setPasswordChangeData(prev => ({
        ...prev,
        isChanging: false,
        error: 'Failed to change password. Please try again or contact support.'
      }));
    }
  };

  const handlePasswordChangeCancel = () => {
    setUser(null);
    setShowPasswordChangeModal(false);
    setPasswordChangeData({
      newPassword: '',
      confirmPassword: '',
      isChanging: false,
      error: ''
    });
  };

  const handleLogout = () => {
    setShowLogoutConfirmation(true);
  };

  const confirmLogout = async () => {
    // Add audit log for logout before clearing user
    if (user) {
      await auditLogout(user.name, user.id, user.role, user.selectedCountry);
    }

    await logout();

    // Clear UserService cache
    await UserService.logout();

    // Clear permissions cache on logout to prevent stale permissions for next userconst { clearPermissionsCache } = await import('./utils/permissions');
    clearPermissionsCache();

    setUser(null);
    setActivePage('booking');
    setProcessingCase(null);
    setShowLogoutConfirmation(false);
    // On mobile, go directly to login instead of introduction page
    if (isMobileDevice()) {
      setShowMobileEntry(false);
    }
    playSound.click();
    showSuccess('Logged Out', 'You have been successfully logged out of the system');
  };

  const cancelLogout = () => {
    setShowLogoutConfirmation(false);
  };

  const handleVersionUpdateConfirm = async () => {
    setShowVersionUpdatePopup(false);
    await handleVersionUpdate('App or cache version updated');
  };

  const handleCaseSubmitted = () => {
    // Only change page to 'cases' if not currently on 'sets' page
    if (activePage !== 'sets') {
      setActivePage('cases');
    }
    playSound.submit();
    showSuccess('Case Submitted!', 'Your case booking has been submitted successfully with a reference number.');
    addNotification({
      title: 'New Case Submitted',
      message: 'A new case booking has been created and assigned a reference number.',
      type: 'success'
    });
  };

  const handleProcessCase = (caseData: CaseBooking) => {
    setProcessingCase(caseData);
    setActivePage('process');
    playSound.click();
  };

  const handleProcessComplete = () => {
    setProcessingCase(null);
    setActivePage('cases');
    playSound.statusChange();
    showSuccess('Order Processed!', 'The order has been successfully prepared and is ready for delivery.');
    addNotification({
      title: 'Order Processing Complete',
      message: 'An order has been successfully processed and prepared for delivery.',
      type: 'success'
    });
  };

  const handleBackToCases = () => {
    setProcessingCase(null);
    setActivePage('cases');
    playSound.click();
  };

  const handleCalendarCaseClick = async (caseId: string) => {
    try {
      // Clear any previous pre-fill data that might interfere with case viewing
      await SafeStorage.removeItem('calendar_prefill_date');
      await SafeStorage.removeItem('calendar_prefill_department');

      // Navigate to cases view and highlight the specific case
      setHighlightedCaseId(caseId);
      setActivePage('cases');} catch (error) {
      console.error('Error navigating to case from calendar:', error);
      // Still try to navigate to the cases page
      setHighlightedCaseId(caseId);
      setActivePage('cases');
    }
    playSound.click();
  };

  const handleCalendarDateClick = async (date: Date, department: string) => {
    // Store the selected date and department for pre-filling the booking form
    await SafeStorage.setItem('calendar_prefill_date', date.toISOString(), { ttl: 24 * 60 * 60 * 1000 }); // 24 hours
    await SafeStorage.setItem('calendar_prefill_department', department, { ttl: 24 * 60 * 60 * 1000 }); // 24 hours

    // Switch to booking page
    setActivePage('booking');
    playSound.click();
  };

  // Helper function to check if user has admin access
  const hasAdminAccess = (user: User | null): boolean => {
    if (!user) return false;

    // Admin and IT roles always have admin access
    if (user.role === 'admin' || user.role === 'it') {
      return true;
    }

    // For other roles, check specific permissions
    return hasPermission(user.role, PERMISSION_ACTIONS.VIEW_USERS);
  };

  // Helper function to toggle admin panel
  const toggleAdminPanel = () => {
    setAdminPanelExpanded(!adminPanelExpanded);
    playSound.click();
  };

  // Handle maintenance mode forced logout
  const handleMaintenanceModeLogout = async () => {
    if (user) {
      await auditLogout(user.name, user.id, user.role, user.selectedCountry);
    }

    await logout();

    // Clear permissions cache on maintenance mode logoutconst { clearPermissionsCache } = await import('./utils/permissions');
    clearPermissionsCache();

    setUser(null);
    setActivePage('booking');
    setProcessingCase(null);
    setMaintenanceModeActive(false);

    // On mobile, go directly to login instead of introduction page
    if (isMobileDevice()) {
      setShowMobileEntry(false);
    }

    showSuccess('Maintenance Mode', 'You have been logged out due to system maintenance');
  };

  if (!user) {
    // Show mobile entry page first on mobile devices
    if (isMobileDevice() && showMobileEntry) {
      return (
        <>
          <MobileEntryPage onProceedToLogin={handleProceedToLogin} />
          {/* Also render login in background for desktop fallback */}
          <div style={{ display: 'none' }}>
            <SupabaseLogin onLogin={handleLogin} />
          </div>
        </>
      );
    }

    // Show login directly on desktop or after mobile entry
    return <SupabaseLogin onLogin={handleLogin} />;
  }

  return (
    <div className="app">
      {/* Desktop Header */}
      <header className="app-header desktop-header">
        <div className="header-content">
          <div className="header-left">
            <h1>
              <DatabaseConnectionStatus />
              Transmedic Case Booking
            </h1>
            <div className="header-info">
              <div className="role-country-info">
                <span className="info-label">Role:</span>
                <span className={`role-badge ${user.role}`}>{user.role.replace('-', ' ').toUpperCase()}</span>
                {user.selectedCountry && (
                  <>
                    <span className="info-label">Country:</span>
                    <span className="country-badge">
                      {user.selectedCountry}
                    </span>
                  </>
                )}
                {/* Admin Panel in Header */}
                {hasAdminAccess(user) && (
                  <div className="header-admin-panel" ref={adminPanelRef}>
                    <button
                      className={`header-admin-toggle ${adminPanelExpanded ? 'expanded' : ''}`}
                      onClick={toggleAdminPanel}
                      title="Admin Panel"
                    >
                      <span className="admin-icon">👑</span>
                      <span className="admin-label">Admin</span>
                      <span className={`chevron ${adminPanelExpanded ? 'down' : 'right'}`}>
                        {adminPanelExpanded ? '▼' : '▶'}
                      </span>
                    </button>

                    {adminPanelExpanded && (
                      <div className="header-admin-submenu">
                        {hasPermission(user.role, PERMISSION_ACTIONS.VIEW_REPORTS) && (
                          <button
                            onClick={() => {
                              setActivePage('reports');
                              playSound.click();
                              setAdminPanelExpanded(false);
                            }}
                            className={`header-admin-item ${activePage === 'reports' ? 'active' : ''}`}
                          >
                            📊 Reports
                          </button>
                        )}
                        {hasPermission(user.role, PERMISSION_ACTIONS.SYSTEM_SETTINGS) && (
                          <button
                            onClick={() => {
                              setActivePage('system-settings');
                              playSound.click();
                              setAdminPanelExpanded(false);
                            }}
                            className={`header-admin-item ${activePage === 'system-settings' ? 'active' : ''}`}
                          >
                            ⚙️ System Settings
                          </button>
                        )}
                        {hasPermission(user.role, PERMISSION_ACTIONS.CODE_TABLE_SETUP) && (
                          <button
                            onClick={() => {
                              setActivePage('codetables');
                              playSound.click();
                              setAdminPanelExpanded(false);
                            }}
                            className={`header-admin-item ${activePage === 'codetables' ? 'active' : ''}`}
                          >
                            📊 Code Table Setup
                          </button>
                        )}
                        {hasPermission(user.role, PERMISSION_ACTIONS.PERMISSION_MATRIX) && (
                          <button
                            onClick={() => {
                              setActivePage('permissions');
                              playSound.click();
                              setAdminPanelExpanded(false);
                            }}
                            className={`header-admin-item ${activePage === 'permissions' ? 'active' : ''}`}
                          >
                            🔐 Permissions
                          </button>
                        )}
                        {hasPermission(user.role, PERMISSION_ACTIONS.EMAIL_CONFIG) && (
                          <button
                            onClick={() => {
                              setActivePage('email-config');
                              playSound.click();
                              setAdminPanelExpanded(false);
                            }}
                            className={`header-admin-item ${activePage === 'email-config' ? 'active' : ''}`}
                          >
                            📧 Email Configuration
                          </button>
                        )}
                        {hasPermission(user.role, PERMISSION_ACTIONS.VIEW_USERS) && (
                          <button
                            onClick={() => {
                              setActivePage('users');
                              playSound.click();
                              setAdminPanelExpanded(false);
                            }}
                            className={`header-admin-item ${activePage === 'users' ? 'active' : ''}`}
                          >
                            👥 User Management
                          </button>
                        )}
                        {hasPermission(user.role, PERMISSION_ACTIONS.AUDIT_LOGS) && (
                          <button
                            onClick={() => {
                              setActivePage('audit-logs');
                              playSound.click();
                              setAdminPanelExpanded(false);
                            }}
                            className={`header-admin-item ${activePage === 'audit-logs' ? 'active' : ''}`}
                          >
                            📊 Audit Logs
                          </button>
                        )}
                        {hasPermission(user.role, PERMISSION_ACTIONS.BACKUP_RESTORE) && (
                          <button
                            onClick={() => {
                              setActivePage('backup-restore');
                              playSound.click();
                              setAdminPanelExpanded(false);
                            }}
                            className={`header-admin-item ${activePage === 'backup-restore' ? 'active' : ''}`}
                          >
                            💾 Backup & Restore
                          </button>
                        )}
                        {hasPermission(user.role, PERMISSION_ACTIONS.IMPORT_DATA) && (
                          <button
                            onClick={() => {
                              setActivePage('data-import');
                              playSound.click();
                              setAdminPanelExpanded(false);
                            }}
                            className={`header-admin-item ${activePage === 'data-import' ? 'active' : ''}`}
                          >
                            📥 Data Import
                          </button>
                        )}
                      </div>
                    )}
                  </div>
                )}
              </div>
            </div>
          </div>
          <div className="header-right">
            <div className="logged-in-info">
              <span className="logged-in-label">Logged in as:</span>
              <span className="user-display-name">{user.name}</span>
            </div>
            <div className="header-actions">
              <NotificationBell />
              <Settings />
              <button onClick={handleLogout} className="logout-button">
                Logout
              </button>
            </div>
          </div>
        </div>
      </header>

      {/* Mobile Header */}
      <MobileHeader user={user} />

      <nav className="app-nav">
        <div className="nav-buttons">
          {hasPermission(user.role, PERMISSION_ACTIONS.CREATE_CASE) && (
            <button
              onClick={() => {
                setActivePage('booking');
                playSound.click();
              }}
              className={activePage === 'booking' ? 'active' : ''}
            >
              📝 New Case Booking
            </button>
          )}
          {hasPermission(user.role, PERMISSION_ACTIONS.VIEW_CASES) && (
            <button
              onClick={() => {
                setActivePage('cases');
                playSound.click();
              }}
              className={activePage === 'cases' ? 'active' : ''}
              data-page="cases"
            >
              📋 View All Cases
            </button>
          )}
          <StatusLegend />
          {hasPermission(user.role, PERMISSION_ACTIONS.BOOKING_CALENDAR) && (
            <button
              onClick={() => {
                setActivePage('calendar');
                playSound.click();
              }}
              className={activePage === 'calendar' ? 'active' : ''}
            >
              📅 Booking Calendar
            </button>
          )}
          {hasPermission(user.role, PERMISSION_ACTIONS.EDIT_SETS) && (
            <button
              onClick={() => {
                setActivePage('sets');
                playSound.click();
              }}
              className={activePage === 'sets' ? 'active' : ''}
            >
              ⚙️ Edit Sets
            </button>
          )}
        </div>
      </nav>

      <main className="app-main">
        {activePage === 'booking' && (() => {
          const canCreate = hasPermission(user.role, PERMISSION_ACTIONS.CREATE_CASE);
          return canCreate;
        })() && (
          <CaseBookingForm onCaseSubmitted={handleCaseSubmitted} />
        )}

        {activePage === 'booking' && !hasPermission(user.role, PERMISSION_ACTIONS.CREATE_CASE) && (
          <div className="permission-denied">
            <div className="permission-denied-content">
              <h2>🚫 Access Denied</h2>
              <p>You don't have permission to create new cases.</p>
              <p>Your role (<span className={`role-badge ${user.role}`}>{user.role.replace('-', ' ').toUpperCase()}</span>) does not allow case booking access.</p>
              <button
                onClick={() => {
                  setActivePage('cases');
                  playSound.click();
                }}
                className="btn btn-primary btn-lg"
              >
                View Cases Instead
              </button>
            </div>
          </div>
        )}

        {activePage === 'cases' && hasPermission(user.role, PERMISSION_ACTIONS.VIEW_CASES) && (
          <CasesList
            onProcessCase={handleProcessCase}
            currentUser={user}
            highlightedCaseId={highlightedCaseId}
            onClearHighlight={() => setHighlightedCaseId(null)}
            onNavigateToPermissions={() => {
              setActivePage('permissions');
              playSound.click();
            }}
          />
        )}

        {activePage === 'process' && processingCase && (
          <ProcessOrderPage
            caseData={processingCase}
            onProcessComplete={handleProcessComplete}
            onBack={handleBackToCases}
          />
        )}

        {activePage === 'users' && hasPermission(user.role, PERMISSION_ACTIONS.VIEW_USERS) && (
          <UserManagement />
        )}

        {activePage === 'audit-logs' && hasPermission(user.role, PERMISSION_ACTIONS.AUDIT_LOGS) && (
          <AuditLogs />
        )}

        {activePage === 'permissions' && hasPermission(user.role, PERMISSION_ACTIONS.PERMISSION_MATRIX) && (
          <PermissionMatrixPage />
        )}

        {activePage === 'email-config' && hasPermission(user.role, PERMISSION_ACTIONS.EMAIL_CONFIG) && (
          <SimplifiedEmailConfig />
        )}

        {activePage === 'calendar' && hasPermission(user.role, PERMISSION_ACTIONS.BOOKING_CALENDAR) && (
          <BookingCalendar
            onCaseClick={handleCalendarCaseClick}
            onDateClick={hasPermission(user.role, PERMISSION_ACTIONS.CREATE_CASE) ? handleCalendarDateClick : undefined}
          />
        )}

        {activePage === 'sets' && hasPermission(user.role, PERMISSION_ACTIONS.EDIT_SETS) && (
          <EditSets />
        )}

        {activePage === 'reports' && hasPermission(user.role, PERMISSION_ACTIONS.VIEW_REPORTS) && (
          <Reports />
        )}

        {activePage === 'codetables' && hasPermission(user.role, PERMISSION_ACTIONS.CODE_TABLE_SETUP) && (
          <CodeTableSetup />
        )}

        {activePage === 'backup-restore' && hasPermission(user.role, PERMISSION_ACTIONS.BACKUP_RESTORE) && (
          <BackupRestore />
        )}

        {activePage === 'data-import' && hasPermission(user.role, PERMISSION_ACTIONS.IMPORT_DATA) && (
          <DataImport />
        )}

        {activePage === 'system-settings' && hasPermission(user.role, PERMISSION_ACTIONS.SYSTEM_SETTINGS) && (
          <SystemSettings />
        )}
      </main>

      <footer className="app-footer">
        <div className="footer-content">
          <p>&copy; 2025 Transmedic Case Booking. All rights reserved.</p>
          <p>Logged in as: {user.name} ({user.role})</p>
        </div>
      </footer>

      {showWelcomePopup && (
        <WelcomePopup
          user={user}
          onClose={() => setShowWelcomePopup(false)}
        />
      )}

      {showPasswordChangeModal && user && (
        <div className="modal-overlay" onClick={() => {}}>
          <div className="modal-content password-change-modal" onClick={(e) => e.stopPropagation()}>
            <div className="modal-header">
              <h3>Password Change Required</h3>
            </div>
            <div className="modal-body">
              <p>Your password is temporary and must be changed before you can continue.</p>
              <p><strong>User:</strong> {user.name} ({user.username})</p>

              {passwordChangeData.error && (
                <div className="alert alert-danger">
                  {passwordChangeData.error}
                </div>
              )}

              <div className="form-group">
                <label htmlFor="newPassword">New Password</label>
                <input
                  type="password"
                  id="newPassword"
                  value={passwordChangeData.newPassword}
                  onChange={(e) => setPasswordChangeData(prev => ({ ...prev, newPassword: e.target.value, error: '' }))}
                  placeholder="Enter your new password (min 8 characters)"
                  className="form-control"
                  disabled={passwordChangeData.isChanging}
                  minLength={8}
                />
                <small className="form-text text-muted">
                  Password must be at least 8 characters long
                </small>
              </div>
              <div className="form-group">
                <label htmlFor="confirmPassword">Confirm Password</label>
                <input
                  type="password"
                  id="confirmPassword"
                  value={passwordChangeData.confirmPassword}
                  onChange={(e) => setPasswordChangeData(prev => ({ ...prev, confirmPassword: e.target.value, error: '' }))}
                  placeholder="Confirm your new password"
                  className="form-control"
                  disabled={passwordChangeData.isChanging}
                />
              </div>
            </div>
            <div className="modal-footer">
              <button
                className="btn btn-secondary"
                onClick={handlePasswordChangeCancel}
                disabled={passwordChangeData.isChanging}
              >
                Logout
              </button>
              <button
                className="btn btn-primary"
                onClick={handlePasswordChangeSubmit}
                disabled={passwordChangeData.isChanging || !passwordChangeData.newPassword || !passwordChangeData.confirmPassword}
              >
                {passwordChangeData.isChanging ? 'Changing Password...' : 'Change Password'}
              </button>
            </div>
          </div>
        </div>
      )}

      <LogoutConfirmation
        isOpen={showLogoutConfirmation}
        onConfirm={confirmLogout}
        onCancel={cancelLogout}
        userName={user?.name}
      />

      {/* Cache Version Mismatch Popup */}
      <CacheVersionMismatchPopup
        isOpen={showMismatchPopup}
        outdatedTypes={outdatedTypes}
        changedVersions={changedVersions}
        onForceLogout={forceLogout}
      />

      {showVersionUpdatePopup && (
        <VersionUpdatePopup
          currentVersion={versionUpdateInfo.currentVersion}
          previousVersion={versionUpdateInfo.previousVersion}
          onConfirm={handleVersionUpdateConfirm}
        />
      )}

      {/* Mobile Navigation */}
      <MobileNavigation
        user={user}
        activePage={activePage}
        onNavigate={(page) => {
          setActivePage(page);
          playSound.click();
        }}
        onLogout={handleLogout}
      />

      {/* Maintenance Mode Modal */}
      <MaintenanceMode
        isActive={maintenanceModeActive}
        onForceLogout={handleMaintenanceModeLogout}
      />
    </div>
  );
};

// React Query client with optimized settings for real-time data
const queryClient = new QueryClient({
  defaultOptions: {
    queries: {
      // Disable caching for live data - always fetch fresh
      staleTime: 0,
      gcTime: 1000 * 60 * 5, // 5 minutes
      refetchOnWindowFocus: true,
      refetchOnReconnect: true,
      retry: (failureCount, error) => {
        // Don't retry on 4xx errors
        const status = (error as any)?.status;
        if (status >= 400 && status < 500) return false;
        return failureCount < 3;
      },
    },
    mutations: {
      retry: 1,
    },
  },
});

const App: React.FC = () => {
  return (
    <ErrorBoundary>
      <QueryClientProvider client={queryClient}>
        <SoundProvider>
          <NotificationProvider>
            <ToastProvider>
              <RealtimeProvider>
                <AppContent />
              </RealtimeProvider>
            </ToastProvider>
          </NotificationProvider>
        </SoundProvider>
      </QueryClientProvider>
    </ErrorBoundary>
  );
};

=======
import React, { useState, useEffect, useRef } from 'react';
import SupabaseLogin from './components/SupabaseLogin';
import MobileEntryPage from './components/MobileEntryPage';
import ErrorBoundary from './components/ErrorBoundary';
import CaseBookingForm from './components/CaseBookingForm';
import CasesList from './components/CasesList';
import ProcessOrderPage from './components/ProcessOrderPage';
import UserManagement from './components/UserManagement';
import EditSets from './components/EditSets';
import Reports from './components/Reports';
import BookingCalendar from './components/BookingCalendar';
import CodeTableSetup from './components/CodeTableSetup';
import WelcomePopup from './components/WelcomePopup';
import PermissionMatrixPage from './components/PermissionMatrixPage';
import AuditLogs from './components/AuditLogs';
import SimplifiedEmailConfig from './components/SimplifiedEmailConfig';
import BackupRestore from './components/BackupRestore';
import DataImport from './components/DataImport';
import SystemSettings from './components/SystemSettings';
import LogoutConfirmation from './components/LogoutConfirmation';
import SSOCallback from './components/SSOCallback';
import { User, CaseBooking } from './types';
import { logout, validateSession } from './utils/auth';
import UserService from './services/userService';
import { hasPermission, PERMISSION_ACTIONS, initializePermissions } from './utils/permissions';
import { getSupabaseCodeTables } from './utils/supabaseCodeTableService';
import { auditLogout } from './utils/auditService';
import { SoundProvider, useSound } from './contexts/SoundContext';
import { NotificationProvider, useNotifications } from './contexts/NotificationContext';
import { ToastProvider, useToast } from './components/ToastContainer';
import { QueryClient, QueryClientProvider } from '@tanstack/react-query';
import { RealtimeProvider } from './components/RealtimeProvider';
import { getSystemConfig } from './utils/systemSettingsService';
import { useCacheVersionManager } from './hooks/useCacheVersionManager';
import { SafeStorage } from './utils/secureDataManager';
import NotificationBell from './components/NotificationBell';
import Settings from './components/Settings';
import { initializeVersionManager, handleVersionUpdate, updateStoredAppVersion } from './utils/appVersionManager';
import VersionUpdatePopup from './components/VersionUpdatePopup';
import StatusLegend from './components/StatusLegend';
import MobileNavigation from './components/MobileNavigation';
import MobileHeader from './components/MobileHeader';
import CacheVersionMismatchPopup from './components/CacheVersionMismatchPopup';
import MaintenanceMode from './components/MaintenanceMode';
import DatabaseConnectionStatus from './components/DatabaseConnectionStatus';
import './assets/components/App.css';
import './assets/components/CodeTableSetup.css';
import './assets/components/AuditLogs.css';
import './assets/components/MobileNavigation.css';
import './assets/components/MobileHeader.css';
import './assets/components/MobileLayout.css';
import './assets/components/MobileComponents.css';
import './assets/components/MobileEntryPage.css';
import './assets/components/MobileOverrides.css'; // Load last for maximum specificity

type ActivePage = 'booking' | 'cases' | 'process' | 'users' | 'sets' | 'reports' | 'calendar' | 'permissions' | 'codetables' | 'audit-logs' | 'email-config' | 'backup-restore' | 'data-import' | 'system-settings';

const AppContent: React.FC = () => {
  const [user, setUser] = useState<User | null>(null);
  const [showMobileEntry, setShowMobileEntry] = useState(false);
  const [activePage, setActivePage] = useState<ActivePage>('booking');
  const [processingCase, setProcessingCase] = useState<CaseBooking | null>(null);
  const [showWelcomePopup, setShowWelcomePopup] = useState(false);
  const [showPasswordChangeModal, setShowPasswordChangeModal] = useState(false);
  const [passwordChangeData, setPasswordChangeData] = useState({
    newPassword: '',
    confirmPassword: '',
    isChanging: false,
    error: ''
  });
  const [showLogoutConfirmation, setShowLogoutConfirmation] = useState(false);
  const [showVersionUpdatePopup, setShowVersionUpdatePopup] = useState(false);
  const [versionUpdateInfo, setVersionUpdateInfo] = useState<{currentVersion: string; previousVersion: string}>({currentVersion: '', previousVersion: ''});
  const [adminPanelExpanded, setAdminPanelExpanded] = useState(false);
  const [highlightedCaseId, setHighlightedCaseId] = useState<string | null>(null);
  const [maintenanceModeActive, setMaintenanceModeActive] = useState(false);
  const adminPanelRef = useRef<HTMLDivElement>(null);
  const { playSound } = useSound();
  const { addNotification } = useNotifications();
  const { showSuccess, showError, showWarning, showInfo } = useToast();

  // Cache version management - Re-enabled with improved UX
  const {
    showMismatchPopup,
    outdatedTypes,
    changedVersions,
    forceLogout
    // manualVersionCheck - removed unused variable
  } = useCacheVersionManager();

  // App version management with logout on version change - DYNAMIC VERSION TRACKING
  useEffect(() => {
    // Prevent double initialization in React Strict Mode
    if (window.versionCheckInProgress) {
      return;
    }

    window.versionCheckInProgress = true;

    const versionCheck = initializeVersionManager();
    
    // Debug logging with current version
    // If app version or cache version changed, handle it
    const anyVersionChanged = versionCheck.versionChanged || versionCheck.cacheVersionChanged;

    if (anyVersionChanged) {
      let updateMessage = '🔄 ';
      const changes = [];

      if (versionCheck.versionChanged) {
        changes.push(`App version: ${versionCheck.storedVersion} → ${versionCheck.currentVersion}`);
      }
      if (versionCheck.cacheVersionChanged) {
        changes.push(`Cache version: ${versionCheck.storedCacheVersion} → ${versionCheck.currentCacheVersion}`);
      }

      updateMessage += changes.join(', ') + ' - clearing cache';
      
      // CRITICAL FIX: Update stored versions FIRST to prevent infinite loop
      updateStoredAppVersion();
      
      if (versionCheck.userLoggedIn) {
        // Show popup for logged users
        setVersionUpdateInfo({
          currentVersion: `${versionCheck.currentVersion} (Cache: ${versionCheck.currentCacheVersion})`,
          previousVersion: `${versionCheck.storedVersion || 'Unknown'} (Cache: ${versionCheck.storedCacheVersion || 'Unknown'})`
        });
        setShowVersionUpdatePopup(true);
      } else {
        // For non-logged users, clear cache and reload immediately
        // Version tracking now in system_settings table, not localStorage

        // Clear sessionStorage only
        sessionStorage.clear();

        // Clear browser cache if possible
        if ('caches' in window) {
          caches.keys().then(names => {
            return Promise.all(names.map(name => caches.delete(name)));
          }).then(() => {
            // Force reload to get fresh content
            setTimeout(() => window.location.reload(), 500);
          }).catch(err => {
            console.error('Error clearing cache:', err);
            // Force reload anyway
            setTimeout(() => window.location.reload(), 500);
          });
        } else {
          // No cache API support, just reload
          setTimeout(() => window.location.reload(), 500);
        }
      }
    } else {
      // Normal version logging - ensure versions are stored
      updateStoredAppVersion();
    }

    // Initialize UserService with existing user session if available
    const initializeUserService = async () => {
      try {
        const existingUser = await UserService.getCurrentUser();
        if (existingUser && !user) {
          setUser(existingUser);
        }
      } catch (error) {
        // No existing user session found
      }
    };

    initializeUserService();

    // Cleanup flag after initialization
    return () => {
      window.versionCheckInProgress = false;
    };
    // eslint-disable-next-line react-hooks/exhaustive-deps
  }, []); // Only run on mount - user state check is intentional initialization

  // Check maintenance mode status
  useEffect(() => {
    const checkMaintenanceMode = async () => {
      try {
        const config = await getSystemConfig();
        setMaintenanceModeActive(config.maintenanceMode);
      } catch (error) {}
    };

    checkMaintenanceMode();

    // Set up periodic check for maintenance mode changes
    const maintenanceCheckInterval = setInterval(checkMaintenanceMode, 30000); // Check every 30 seconds

    // Set up periodic session validation to prevent concurrent sessions
    const sessionValidationInterval = setInterval(async () => {
      const currentUser = UserService.getCurrentUserSync();
      if (currentUser) {
        const isValidSession = await validateSession();
        if (!isValidSession) {
          console.warn('🚫 Session invalidated during periodic check, logging out user');
          await logout();
          setUser(null);
          if (isMobileDevice()) {
            setShowMobileEntry(true);
          }
        }
      }
    }, 60000); // Check every minute

    return () => {
      clearInterval(maintenanceCheckInterval);
      clearInterval(sessionValidationInterval);
    };
  }, []);

  // Set up global error handling listeners
  useEffect(() => {
    const handleToastEvent = (event: CustomEvent) => {
      const { type, message } = event.detail;
      const [title, ...messageParts] = message.split('\n\n');
      const detailMessage = messageParts.join('\n\n');

      switch (type) {
        case 'success':
          showSuccess(title, detailMessage || '');
          break;
        case 'error':
          showError(title, detailMessage || '');
          break;
        case 'warning':
          showWarning(title, detailMessage || '');
          break;
        case 'info':
          showInfo(title, detailMessage || '');
          break;
      }
    };

    const handleNotificationEvent = (event: CustomEvent) => {
      const { type, message } = event.detail;
      addNotification({
        type,
        title: type.charAt(0).toUpperCase() + type.slice(1),
        message
      });
    };

    window.addEventListener('showToast', handleToastEvent as EventListener);
    window.addEventListener('showNotification', handleNotificationEvent as EventListener);

    return () => {
      window.removeEventListener('showToast', handleToastEvent as EventListener);
      window.removeEventListener('showNotification', handleNotificationEvent as EventListener);
    };
  }, [showSuccess, showError, showWarning, showInfo, addNotification]);

  // Check if this is an SSO callback route after all hooks
  const isCallbackRoute = window.location.pathname === '/auth/callback' || window.location.search.includes('code=');

  // Check if this is a mobile device
  const isMobileDevice = () => {
    return window.innerWidth <= 1366 || /Android|iPhone|iPad|iPod|BlackBerry|IEMobile|Opera Mini/i.test(navigator.userAgent);
  };

  useEffect(() => {
    // Initialize code tables and permissions
    const initialize = async () => {
      try {
        // Initialize Supabase code tables instead of legacy localStorage
        await getSupabaseCodeTables();
        // Force refresh permissions on app startup to handle browser refresh scenarios
        await initializePermissions(true);

        const currentUser = UserService.getCurrentUserSync();
        if (currentUser) {
          // Validate session to prevent concurrent logins
          const isValidSession = await validateSession();
          if (isValidSession) {
            setUser(currentUser);
            // User is already logged in with valid session, no need to show mobile entry
          } else {
            // Invalid session, force logout
            console.warn('🚫 Invalid session detected, logging out user');
            await logout();
            setUser(null);
            if (isMobileDevice()) {
              setShowMobileEntry(true);
            }
          }
        } else if (isMobileDevice()) {
          setShowMobileEntry(true); // Only show mobile entry if no user and on mobile
        }

        // DISABLED: Health monitoring causing infinite loops
      } catch (error) {
        console.error('Error during initialization:', error);
        // Still try to get current user even if initialization fails
        const currentUser = UserService.getCurrentUserSync();
        if (currentUser) {
          setUser(currentUser);
          // User is already logged in, no need to show mobile entry
        } else if (isMobileDevice()) {
          setShowMobileEntry(true); // Only show mobile entry if no user and on mobile
        }
      }
    };

    initialize();
    // eslint-disable-next-line react-hooks/exhaustive-deps
  }, []); // Only run on mount - user state is intentionally managed within

  // Mobile entry is handled in the initialization useEffect above

  // Close admin panel when clicking outside
  useEffect(() => {
    const handleClickOutside = (event: MouseEvent) => {
      if (adminPanelRef.current && !adminPanelRef.current.contains(event.target as Node) && adminPanelExpanded) {
        setAdminPanelExpanded(false);
      }
    };

    if (adminPanelExpanded) {
      document.addEventListener('mousedown', handleClickOutside);
    }

    return () => {
      document.removeEventListener('mousedown', handleClickOutside);
    };
  }, [adminPanelExpanded]);

  // Return SSO callback component if needed (after all hooks)
  if (isCallbackRoute) {
    return <SSOCallback />;
  }

  const handleLogin = async (loggedInUser: User) => {
    // Synchronize UserService with authenticated user
    await UserService.setCurrentUser(loggedInUser);

    // Check if user has temporary password and needs to change it
    if (loggedInUser.isTemporaryPassword) {
      setUser(loggedInUser);
      setShowPasswordChangeModal(true);
      return;
    }

    setUser(loggedInUser);
    setShowWelcomePopup(true);
    setShowMobileEntry(false);

    // Refresh permissions cache for the new user to ensure correct permissions
    try {
      // Force refresh permissions on login to ensure fresh permissions
      await initializePermissions(true);
    } catch (error) {
      console.error('❌ Failed to refresh permissions on user login:', error);
    }

    playSound.success();
    showSuccess('Welcome back!', `You're now logged in as ${loggedInUser.name}`);
    addNotification({
      title: 'Successful Login',
      message: `Welcome back, ${loggedInUser.name}! You're logged in as ${loggedInUser.role}.`,
      type: 'success'
    });
  };

  const handleProceedToLogin = () => {
    setShowMobileEntry(false);
    playSound.click();
  };

  const validatePassword = (password: string): string[] => {
    const errors: string[] = [];
    if (password.length < 8) {
      errors.push('Password must be at least 8 characters long');
    }
    if (!/[A-Z]/.test(password)) {
      errors.push('Password must contain at least one uppercase letter');
    }
    if (!/[a-z]/.test(password)) {
      errors.push('Password must contain at least one lowercase letter');
    }
    if (!/[0-9]/.test(password)) {
      errors.push('Password must contain at least one number');
    }
    return errors;
  };

  const handlePasswordChangeSubmit = async () => {
    if (!user) return;

    const { newPassword, confirmPassword } = passwordChangeData;

    // Validation
    const errors: string[] = [];

    if (!newPassword.trim()) {
      errors.push('New password is required');
    }

    if (!confirmPassword.trim()) {
      errors.push('Password confirmation is required');
    }

    if (newPassword !== confirmPassword) {
      errors.push('Passwords do not match');
    }

    const passwordErrors = validatePassword(newPassword);
    errors.push(...passwordErrors);

    if (errors.length > 0) {
      setPasswordChangeData(prev => ({
        ...prev,
        error: errors.join('. ')
      }));
      return;
    }

    // Change password
    setPasswordChangeData(prev => ({ ...prev, isChanging: true, error: '' }));

    try {
      const { updateSupabaseUserPassword } = await import('./utils/supabaseUserService');
      const success = await updateSupabaseUserPassword(user.id, newPassword);

      if (!success) {
        throw new Error('Failed to update password');
      }

      // Update user state to remove temporary password flag
      setUser(prev => prev ? { ...prev, isTemporaryPassword: false } : null);
      setShowPasswordChangeModal(false);
      setPasswordChangeData({
        newPassword: '',
        confirmPassword: '',
        isChanging: false,
        error: ''
      });
      setShowWelcomePopup(true);
      showSuccess('Password changed successfully!', 'Your password has been updated and you can now access the application.');

    } catch (error) {
      console.error('Password change failed:', error);
      setPasswordChangeData(prev => ({
        ...prev,
        isChanging: false,
        error: 'Failed to change password. Please try again or contact support.'
      }));
    }
  };

  const handlePasswordChangeCancel = () => {
    setUser(null);
    setShowPasswordChangeModal(false);
    setPasswordChangeData({
      newPassword: '',
      confirmPassword: '',
      isChanging: false,
      error: ''
    });
  };

  const handleLogout = () => {
    setShowLogoutConfirmation(true);
  };

  const confirmLogout = async () => {
    // Add audit log for logout before clearing user
    if (user) {
      await auditLogout(user.name, user.id, user.role, user.selectedCountry);
    }

    await logout();

    // Clear UserService cache
    await UserService.logout();

    // Clear permissions cache on logout to prevent stale permissions for next user
    const { clearPermissionsCache } = await import('./utils/permissions');
    clearPermissionsCache();

    setUser(null);
    setActivePage('booking');
    setProcessingCase(null);
    setShowLogoutConfirmation(false);
    // On mobile, go directly to login instead of introduction page
    if (isMobileDevice()) {
      setShowMobileEntry(false);
    }
    playSound.click();
    showSuccess('Logged Out', 'You have been successfully logged out of the system');
  };

  const cancelLogout = () => {
    setShowLogoutConfirmation(false);
  };

  const handleVersionUpdateConfirm = async () => {
    setShowVersionUpdatePopup(false);
    await handleVersionUpdate('App or cache version updated');
  };

  const handleCaseSubmitted = () => {
    // Only change page to 'cases' if not currently on 'sets' page
    if (activePage !== 'sets') {
      setActivePage('cases');
    }
    playSound.submit();
    showSuccess('Case Submitted!', 'Your case booking has been submitted successfully with a reference number.');
    addNotification({
      title: 'New Case Submitted',
      message: 'A new case booking has been created and assigned a reference number.',
      type: 'success'
    });
  };

  const handleProcessCase = (caseData: CaseBooking) => {
    setProcessingCase(caseData);
    setActivePage('process');
    playSound.click();
  };

  const handleProcessComplete = () => {
    setProcessingCase(null);
    setActivePage('cases');
    playSound.statusChange();
    showSuccess('Order Processed!', 'The order has been successfully prepared and is ready for delivery.');
    addNotification({
      title: 'Order Processing Complete',
      message: 'An order has been successfully processed and prepared for delivery.',
      type: 'success'
    });
  };

  const handleBackToCases = () => {
    setProcessingCase(null);
    setActivePage('cases');
    playSound.click();
  };

  const handleCalendarCaseClick = async (caseId: string) => {
    try {
      // Clear any previous pre-fill data that might interfere with case viewing
      await SafeStorage.removeItem('calendar_prefill_date');
      await SafeStorage.removeItem('calendar_prefill_department');

      // Navigate to cases view and highlight the specific case
      setHighlightedCaseId(caseId);
      setActivePage('cases');
    } catch (error) {
      console.error('Error navigating to case from calendar:', error);
      // Still try to navigate to the cases page
      setHighlightedCaseId(caseId);
      setActivePage('cases');
    }
    playSound.click();
  };

  const handleCalendarDateClick = async (date: Date, department: string) => {
    // Store the selected date and department for pre-filling the booking form
    await SafeStorage.setItem('calendar_prefill_date', date.toISOString(), { ttl: 24 * 60 * 60 * 1000 }); // 24 hours
    await SafeStorage.setItem('calendar_prefill_department', department, { ttl: 24 * 60 * 60 * 1000 }); // 24 hours

    // Switch to booking page
    setActivePage('booking');
    playSound.click();
  };

  // Helper function to check if user has admin access
  const hasAdminAccess = (user: User | null): boolean => {
    if (!user) return false;

    // Admin and IT roles always have admin access
    if (user.role === 'admin' || user.role === 'it') {
      return true;
    }

    // For other roles, check specific permissions
    return hasPermission(user.role, PERMISSION_ACTIONS.VIEW_USERS);
  };

  // Helper function to toggle admin panel
  const toggleAdminPanel = () => {
    setAdminPanelExpanded(!adminPanelExpanded);
    playSound.click();
  };

  // Handle maintenance mode forced logout
  const handleMaintenanceModeLogout = async () => {
    if (user) {
      await auditLogout(user.name, user.id, user.role, user.selectedCountry);
    }

    await logout();

    // Clear permissions cache on maintenance mode logout
    const { clearPermissionsCache } = await import('./utils/permissions');
    clearPermissionsCache();

    setUser(null);
    setActivePage('booking');
    setProcessingCase(null);
    setMaintenanceModeActive(false);

    // On mobile, go directly to login instead of introduction page
    if (isMobileDevice()) {
      setShowMobileEntry(false);
    }

    showSuccess('Maintenance Mode', 'You have been logged out due to system maintenance');
  };

  if (!user) {
    // Show mobile entry page first on mobile devices
    if (isMobileDevice() && showMobileEntry) {
      return (
        <>
          <MobileEntryPage onProceedToLogin={handleProceedToLogin} />
          {/* Also render login in background for desktop fallback */}
          <div style={{ display: 'none' }}>
            <SupabaseLogin onLogin={handleLogin} />
          </div>
        </>
      );
    }

    // Show login directly on desktop or after mobile entry
    return <SupabaseLogin onLogin={handleLogin} />;
  }

  return (
    <div className="app">
      {/* Desktop Header */}
      <header className="app-header desktop-header">
        <div className="header-content">
          <div className="header-left">
            <h1>
              <DatabaseConnectionStatus />
              Transmedic Case Booking
            </h1>
            <div className="header-info">
              <div className="role-country-info">
                <span className="info-label">Role:</span>
                <span className={`role-badge ${user.role}`}>{user.role.replace('-', ' ').toUpperCase()}</span>
                {user.selectedCountry && (
                  <>
                    <span className="info-label">Country:</span>
                    <span className="country-badge">
                      {user.selectedCountry}
                    </span>
                  </>
                )}
                {/* Admin Panel in Header */}
                {hasAdminAccess(user) && (
                  <div className="header-admin-panel" ref={adminPanelRef}>
                    <button
                      className={`header-admin-toggle ${adminPanelExpanded ? 'expanded' : ''}`}
                      onClick={toggleAdminPanel}
                      title="Admin Panel"
                    >
                      <span className="admin-icon">👑</span>
                      <span className="admin-label">Admin</span>
                      <span className={`chevron ${adminPanelExpanded ? 'down' : 'right'}`}>
                        {adminPanelExpanded ? '▼' : '▶'}
                      </span>
                    </button>

                    {adminPanelExpanded && (
                      <div className="header-admin-submenu">
                        {hasPermission(user.role, PERMISSION_ACTIONS.VIEW_REPORTS) && (
                          <button
                            onClick={() => {
                              setActivePage('reports');
                              playSound.click();
                              setAdminPanelExpanded(false);
                            }}
                            className={`header-admin-item ${activePage === 'reports' ? 'active' : ''}`}
                          >
                            📊 Reports
                          </button>
                        )}
                        {hasPermission(user.role, PERMISSION_ACTIONS.SYSTEM_SETTINGS) && (
                          <button
                            onClick={() => {
                              setActivePage('system-settings');
                              playSound.click();
                              setAdminPanelExpanded(false);
                            }}
                            className={`header-admin-item ${activePage === 'system-settings' ? 'active' : ''}`}
                          >
                            ⚙️ System Settings
                          </button>
                        )}
                        {hasPermission(user.role, PERMISSION_ACTIONS.CODE_TABLE_SETUP) && (
                          <button
                            onClick={() => {
                              setActivePage('codetables');
                              playSound.click();
                              setAdminPanelExpanded(false);
                            }}
                            className={`header-admin-item ${activePage === 'codetables' ? 'active' : ''}`}
                          >
                            📊 Code Table Setup
                          </button>
                        )}
                        {hasPermission(user.role, PERMISSION_ACTIONS.PERMISSION_MATRIX) && (
                          <button
                            onClick={() => {
                              setActivePage('permissions');
                              playSound.click();
                              setAdminPanelExpanded(false);
                            }}
                            className={`header-admin-item ${activePage === 'permissions' ? 'active' : ''}`}
                          >
                            🔐 Permissions
                          </button>
                        )}
                        {hasPermission(user.role, PERMISSION_ACTIONS.EMAIL_CONFIG) && (
                          <button
                            onClick={() => {
                              setActivePage('email-config');
                              playSound.click();
                              setAdminPanelExpanded(false);
                            }}
                            className={`header-admin-item ${activePage === 'email-config' ? 'active' : ''}`}
                          >
                            📧 Email Configuration
                          </button>
                        )}
                        {hasPermission(user.role, PERMISSION_ACTIONS.VIEW_USERS) && (
                          <button
                            onClick={() => {
                              setActivePage('users');
                              playSound.click();
                              setAdminPanelExpanded(false);
                            }}
                            className={`header-admin-item ${activePage === 'users' ? 'active' : ''}`}
                          >
                            👥 User Management
                          </button>
                        )}
                        {hasPermission(user.role, PERMISSION_ACTIONS.AUDIT_LOGS) && (
                          <button
                            onClick={() => {
                              setActivePage('audit-logs');
                              playSound.click();
                              setAdminPanelExpanded(false);
                            }}
                            className={`header-admin-item ${activePage === 'audit-logs' ? 'active' : ''}`}
                          >
                            📊 Audit Logs
                          </button>
                        )}
                        {hasPermission(user.role, PERMISSION_ACTIONS.BACKUP_RESTORE) && (
                          <button
                            onClick={() => {
                              setActivePage('backup-restore');
                              playSound.click();
                              setAdminPanelExpanded(false);
                            }}
                            className={`header-admin-item ${activePage === 'backup-restore' ? 'active' : ''}`}
                          >
                            💾 Backup & Restore
                          </button>
                        )}
                        {hasPermission(user.role, PERMISSION_ACTIONS.IMPORT_DATA) && (
                          <button
                            onClick={() => {
                              setActivePage('data-import');
                              playSound.click();
                              setAdminPanelExpanded(false);
                            }}
                            className={`header-admin-item ${activePage === 'data-import' ? 'active' : ''}`}
                          >
                            📥 Data Import
                          </button>
                        )}
                      </div>
                    )}
                  </div>
                )}
              </div>
            </div>
          </div>
          <div className="header-right">
            <div className="logged-in-info">
              <span className="logged-in-label">Logged in as:</span>
              <span className="user-display-name">{user.name}</span>
            </div>
            <div className="header-actions">
              <NotificationBell />
              <Settings />
              <button onClick={handleLogout} className="logout-button">
                Logout
              </button>
            </div>
          </div>
        </div>
      </header>

      {/* Mobile Header */}
      <MobileHeader user={user} />

      <nav className="app-nav">
        <div className="nav-buttons">
          {hasPermission(user.role, PERMISSION_ACTIONS.CREATE_CASE) && (
            <button
              onClick={() => {
                setActivePage('booking');
                playSound.click();
              }}
              className={activePage === 'booking' ? 'active' : ''}
            >
              📝 New Case Booking
            </button>
          )}
          {hasPermission(user.role, PERMISSION_ACTIONS.VIEW_CASES) && (
            <button
              onClick={() => {
                setActivePage('cases');
                playSound.click();
              }}
              className={activePage === 'cases' ? 'active' : ''}
              data-page="cases"
            >
              📋 View All Cases
            </button>
          )}
          <StatusLegend />
          {hasPermission(user.role, PERMISSION_ACTIONS.BOOKING_CALENDAR) && (
            <button
              onClick={() => {
                setActivePage('calendar');
                playSound.click();
              }}
              className={activePage === 'calendar' ? 'active' : ''}
            >
              📅 Booking Calendar
            </button>
          )}
          {hasPermission(user.role, PERMISSION_ACTIONS.EDIT_SETS) && (
            <button
              onClick={() => {
                setActivePage('sets');
                playSound.click();
              }}
              className={activePage === 'sets' ? 'active' : ''}
            >
              ⚙️ Edit Sets
            </button>
          )}
        </div>
      </nav>

      <main className="app-main">
        {activePage === 'booking' && (() => {
          const canCreate = hasPermission(user.role, PERMISSION_ACTIONS.CREATE_CASE);
          return canCreate;
        })() && (
          <CaseBookingForm onCaseSubmitted={handleCaseSubmitted} />
        )}

        {activePage === 'booking' && !hasPermission(user.role, PERMISSION_ACTIONS.CREATE_CASE) && (
          <div className="permission-denied">
            <div className="permission-denied-content">
              <h2>🚫 Access Denied</h2>
              <p>You don't have permission to create new cases.</p>
              <p>Your role (<span className={`role-badge ${user.role}`}>{user.role.replace('-', ' ').toUpperCase()}</span>) does not allow case booking access.</p>
              <button
                onClick={() => {
                  setActivePage('cases');
                  playSound.click();
                }}
                className="btn btn-primary btn-lg"
              >
                View Cases Instead
              </button>
            </div>
          </div>
        )}

        {activePage === 'cases' && hasPermission(user.role, PERMISSION_ACTIONS.VIEW_CASES) && (
          <CasesList
            onProcessCase={handleProcessCase}
            currentUser={user}
            highlightedCaseId={highlightedCaseId}
            onClearHighlight={() => setHighlightedCaseId(null)}
            onNavigateToPermissions={() => {
              setActivePage('permissions');
              playSound.click();
            }}
          />
        )}

        {activePage === 'process' && processingCase && (
          <ProcessOrderPage
            caseData={processingCase}
            onProcessComplete={handleProcessComplete}
            onBack={handleBackToCases}
          />
        )}

        {activePage === 'users' && hasPermission(user.role, PERMISSION_ACTIONS.VIEW_USERS) && (
          <UserManagement />
        )}

        {activePage === 'audit-logs' && hasPermission(user.role, PERMISSION_ACTIONS.AUDIT_LOGS) && (
          <AuditLogs />
        )}

        {activePage === 'permissions' && hasPermission(user.role, PERMISSION_ACTIONS.PERMISSION_MATRIX) && (
          <PermissionMatrixPage />
        )}

        {activePage === 'email-config' && hasPermission(user.role, PERMISSION_ACTIONS.EMAIL_CONFIG) && (
          <SimplifiedEmailConfig />
        )}

        {activePage === 'calendar' && hasPermission(user.role, PERMISSION_ACTIONS.BOOKING_CALENDAR) && (
          <BookingCalendar
            onCaseClick={handleCalendarCaseClick}
            onDateClick={hasPermission(user.role, PERMISSION_ACTIONS.CREATE_CASE) ? handleCalendarDateClick : undefined}
          />
        )}

        {activePage === 'sets' && hasPermission(user.role, PERMISSION_ACTIONS.EDIT_SETS) && (
          <EditSets />
        )}

        {activePage === 'reports' && hasPermission(user.role, PERMISSION_ACTIONS.VIEW_REPORTS) && (
          <Reports />
        )}

        {activePage === 'codetables' && hasPermission(user.role, PERMISSION_ACTIONS.CODE_TABLE_SETUP) && (
          <CodeTableSetup />
        )}

        {activePage === 'backup-restore' && hasPermission(user.role, PERMISSION_ACTIONS.BACKUP_RESTORE) && (
          <BackupRestore />
        )}

        {activePage === 'data-import' && hasPermission(user.role, PERMISSION_ACTIONS.IMPORT_DATA) && (
          <DataImport />
        )}

        {activePage === 'system-settings' && hasPermission(user.role, PERMISSION_ACTIONS.SYSTEM_SETTINGS) && (
          <SystemSettings />
        )}
      </main>

      <footer className="app-footer">
        <div className="footer-content">
          <p>&copy; 2025 Transmedic Case Booking. All rights reserved.</p>
          <p>Logged in as: {user.name} ({user.role})</p>
        </div>
      </footer>

      {showWelcomePopup && (
        <WelcomePopup
          user={user}
          onClose={() => setShowWelcomePopup(false)}
        />
      )}

      {showPasswordChangeModal && user && (
        <div className="modal-overlay" onClick={() => {}}>
          <div className="modal-content password-change-modal" onClick={(e) => e.stopPropagation()}>
            <div className="modal-header">
              <h3>Password Change Required</h3>
            </div>
            <div className="modal-body">
              <p>Your password is temporary and must be changed before you can continue.</p>
              <p><strong>User:</strong> {user.name} ({user.username})</p>

              {passwordChangeData.error && (
                <div className="alert alert-danger">
                  {passwordChangeData.error}
                </div>
              )}

              <div className="form-group">
                <label htmlFor="newPassword">New Password</label>
                <input
                  type="password"
                  id="newPassword"
                  value={passwordChangeData.newPassword}
                  onChange={(e) => setPasswordChangeData(prev => ({ ...prev, newPassword: e.target.value, error: '' }))}
                  placeholder="Enter your new password (min 8 characters)"
                  className="form-control"
                  disabled={passwordChangeData.isChanging}
                  minLength={8}
                />
                <small className="form-text text-muted">
                  Password must be at least 8 characters long
                </small>
              </div>
              <div className="form-group">
                <label htmlFor="confirmPassword">Confirm Password</label>
                <input
                  type="password"
                  id="confirmPassword"
                  value={passwordChangeData.confirmPassword}
                  onChange={(e) => setPasswordChangeData(prev => ({ ...prev, confirmPassword: e.target.value, error: '' }))}
                  placeholder="Confirm your new password"
                  className="form-control"
                  disabled={passwordChangeData.isChanging}
                />
              </div>
            </div>
            <div className="modal-footer">
              <button
                className="btn btn-secondary"
                onClick={handlePasswordChangeCancel}
                disabled={passwordChangeData.isChanging}
              >
                Logout
              </button>
              <button
                className="btn btn-primary"
                onClick={handlePasswordChangeSubmit}
                disabled={passwordChangeData.isChanging || !passwordChangeData.newPassword || !passwordChangeData.confirmPassword}
              >
                {passwordChangeData.isChanging ? 'Changing Password...' : 'Change Password'}
              </button>
            </div>
          </div>
        </div>
      )}

      <LogoutConfirmation
        isOpen={showLogoutConfirmation}
        onConfirm={confirmLogout}
        onCancel={cancelLogout}
        userName={user?.name}
      />

      {/* Cache Version Mismatch Popup */}
      <CacheVersionMismatchPopup
        isOpen={showMismatchPopup}
        outdatedTypes={outdatedTypes}
        changedVersions={changedVersions}
        onForceLogout={forceLogout}
      />

      {showVersionUpdatePopup && (
        <VersionUpdatePopup
          currentVersion={versionUpdateInfo.currentVersion}
          previousVersion={versionUpdateInfo.previousVersion}
          onConfirm={handleVersionUpdateConfirm}
        />
      )}

      {/* Mobile Navigation */}
      <MobileNavigation
        user={user}
        activePage={activePage}
        onNavigate={(page) => {
          setActivePage(page);
          playSound.click();
        }}
        onLogout={handleLogout}
      />

      {/* Maintenance Mode Modal */}
      <MaintenanceMode
        isActive={maintenanceModeActive}
        onForceLogout={handleMaintenanceModeLogout}
      />
    </div>
  );
};

// React Query client with optimized settings for real-time data
const queryClient = new QueryClient({
  defaultOptions: {
    queries: {
      // Disable caching for live data - always fetch fresh
      staleTime: 0,
      gcTime: 1000 * 60 * 5, // 5 minutes
      refetchOnWindowFocus: true,
      refetchOnReconnect: true,
      retry: (failureCount, error) => {
        // Don't retry on 4xx errors
        const status = (error as any)?.status;
        if (status >= 400 && status < 500) return false;
        return failureCount < 3;
      },
    },
    mutations: {
      retry: 1,
    },
  },
});

const App: React.FC = () => {
  return (
    <ErrorBoundary>
      <QueryClientProvider client={queryClient}>
        <SoundProvider>
          <NotificationProvider>
            <ToastProvider>
              <RealtimeProvider>
                <AppContent />
              </RealtimeProvider>
            </ToastProvider>
          </NotificationProvider>
        </SoundProvider>
      </QueryClientProvider>
    </ErrorBoundary>
  );
};

>>>>>>> fe0b27eb
export default App;<|MERGE_RESOLUTION|>--- conflicted
+++ resolved
@@ -1,2214 +1,1114 @@
-<<<<<<< HEAD
-import React, { useState, useEffect, useRef } from 'react';
-import SupabaseLogin from './components/SupabaseLogin';
-import MobileEntryPage from './components/MobileEntryPage';
-import ErrorBoundary from './components/ErrorBoundary';
-import CaseBookingForm from './components/CaseBookingForm';
-import CasesList from './components/CasesList';
-import ProcessOrderPage from './components/ProcessOrderPage';
-import UserManagement from './components/UserManagement';
-import EditSets from './components/EditSets';
-import Reports from './components/Reports';
-import BookingCalendar from './components/BookingCalendar';
-import CodeTableSetup from './components/CodeTableSetup';
-import WelcomePopup from './components/WelcomePopup';
-import PermissionMatrixPage from './components/PermissionMatrixPage';
-import AuditLogs from './components/AuditLogs';
-import SimplifiedEmailConfig from './components/SimplifiedEmailConfig';
-import BackupRestore from './components/BackupRestore';
-import DataImport from './components/DataImport';
-import SystemSettings from './components/SystemSettings';
-import LogoutConfirmation from './components/LogoutConfirmation';
-import SSOCallback from './components/SSOCallback';
-import { User, CaseBooking } from './types';
-import { logout, validateSession } from './utils/auth';
-import UserService from './services/userService';
-import { hasPermission, PERMISSION_ACTIONS, initializePermissions } from './utils/permissions';
-import { getSupabaseCodeTables } from './utils/supabaseCodeTableService';
-import { auditLogout } from './utils/auditService';
-import { SoundProvider, useSound } from './contexts/SoundContext';
-import { NotificationProvider, useNotifications } from './contexts/NotificationContext';
-import { ToastProvider, useToast } from './components/ToastContainer';
-import { QueryClient, QueryClientProvider } from '@tanstack/react-query';
-import { RealtimeProvider } from './components/RealtimeProvider';
-import { getSystemConfig } from './utils/systemSettingsService';
-import { useCacheVersionManager } from './hooks/useCacheVersionManager';
-import { SafeStorage } from './utils/secureDataManager';
-import NotificationBell from './components/NotificationBell';
-import Settings from './components/Settings';
-import { initializeVersionManager, handleVersionUpdate, updateStoredAppVersion } from './utils/appVersionManager';
-import VersionUpdatePopup from './components/VersionUpdatePopup';
-import StatusLegend from './components/StatusLegend';
-import MobileNavigation from './components/MobileNavigation';
-import MobileHeader from './components/MobileHeader';
-import CacheVersionMismatchPopup from './components/CacheVersionMismatchPopup';
-import MaintenanceMode from './components/MaintenanceMode';
-import DatabaseConnectionStatus from './components/DatabaseConnectionStatus';
-import './assets/components/App.css';
-import './assets/components/CodeTableSetup.css';
-import './assets/components/AuditLogs.css';
-import './assets/components/MobileNavigation.css';
-import './assets/components/MobileHeader.css';
-import './assets/components/MobileLayout.css';
-import './assets/components/MobileComponents.css';
-import './assets/components/MobileEntryPage.css';
-import './assets/components/MobileOverrides.css'; // Load last for maximum specificity
-
-type ActivePage = 'booking' | 'cases' | 'process' | 'users' | 'sets' | 'reports' | 'calendar' | 'permissions' | 'codetables' | 'audit-logs' | 'email-config' | 'backup-restore' | 'data-import' | 'system-settings';
-
-const AppContent: React.FC = () => {
-  const [user, setUser] = useState<User | null>(null);
-  const [showMobileEntry, setShowMobileEntry] = useState(false);
-  const [activePage, setActivePage] = useState<ActivePage>('booking');
-  const [processingCase, setProcessingCase] = useState<CaseBooking | null>(null);
-  const [showWelcomePopup, setShowWelcomePopup] = useState(false);
-  const [showPasswordChangeModal, setShowPasswordChangeModal] = useState(false);
-  const [passwordChangeData, setPasswordChangeData] = useState({
-    newPassword: '',
-    confirmPassword: '',
-    isChanging: false,
-    error: ''
-  });
-  const [showLogoutConfirmation, setShowLogoutConfirmation] = useState(false);
-  const [showVersionUpdatePopup, setShowVersionUpdatePopup] = useState(false);
-  const [versionUpdateInfo, setVersionUpdateInfo] = useState<{currentVersion: string; previousVersion: string}>({currentVersion: '', previousVersion: ''});
-  const [adminPanelExpanded, setAdminPanelExpanded] = useState(false);
-  const [highlightedCaseId, setHighlightedCaseId] = useState<string | null>(null);
-  const [maintenanceModeActive, setMaintenanceModeActive] = useState(false);
-  const adminPanelRef = useRef<HTMLDivElement>(null);
-  const { playSound } = useSound();
-  const { addNotification } = useNotifications();
-  const { showSuccess, showError, showWarning, showInfo } = useToast();
-
-  // Cache version management - Re-enabled with improved UX
-  const {
-    showMismatchPopup,
-    outdatedTypes,
-    changedVersions,
-    forceLogout
-    // manualVersionCheck - removed unused variable
-  } = useCacheVersionManager();
-
-  // App version management with logout on version change - DYNAMIC VERSION TRACKING
-  useEffect(() => {
-    // Prevent double initialization in React Strict Mode
-    if (window.versionCheckInProgress) {return;
-    }
-
-    window.versionCheckInProgress = true;
-
-    const versionCheck = initializeVersionManager();// Debug logging with current version// If app version or cache version changed, handle it
-    const anyVersionChanged = versionCheck.versionChanged || versionCheck.cacheVersionChanged;
-
-    if (anyVersionChanged) {
-      let updateMessage = '🔄 ';
-      const changes = [];
-
-      if (versionCheck.versionChanged) {
-        changes.push(`App version: ${versionCheck.storedVersion} → ${versionCheck.currentVersion}`);
-      }
-      if (versionCheck.cacheVersionChanged) {
-        changes.push(`Cache version: ${versionCheck.storedCacheVersion} → ${versionCheck.currentCacheVersion}`);
-      }
-
-      updateMessage += changes.join(', ') + ' - clearing cache';// CRITICAL FIX: Update stored versions FIRST to prevent infinite loop
-      updateStoredAppVersion();if (versionCheck.userLoggedIn) {
-        // Show popup for logged users
-        setVersionUpdateInfo({
-          currentVersion: `${versionCheck.currentVersion} (Cache: ${versionCheck.currentCacheVersion})`,
-          previousVersion: `${versionCheck.storedVersion || 'Unknown'} (Cache: ${versionCheck.storedCacheVersion || 'Unknown'})`
-        });
-        setShowVersionUpdatePopup(true);
-      } else {
-        // For non-logged users, clear cache and reload immediately
-        // Version tracking now in system_settings table, not localStorage
-
-        // Clear sessionStorage only
-        sessionStorage.clear();
-
-        // Clear browser cache if possible
-        if ('caches' in window) {
-          caches.keys().then(names => {
-            return Promise.all(names.map(name => caches.delete(name)));
-          }).then(() => {
-            // Force reload to get fresh content
-            setTimeout(() => window.location.reload(), 500);
-          }).catch(err => {
-            console.error('Error clearing cache:', err);
-            // Force reload anyway
-            setTimeout(() => window.location.reload(), 500);
-          });
-        } else {
-          // No cache API support, just reload
-          setTimeout(() => window.location.reload(), 500);
-        }
-      }
-    } else {
-      // Normal version logging - ensure versions are stored
-      updateStoredAppVersion();
-    }
-
-    // Initialize UserService with existing user session if available
-    const initializeUserService = async () => {
-      try {
-        const existingUser = await UserService.getCurrentUser();
-        if (existingUser && !user) {
-          setUser(existingUser);}
-      } catch (error) {}
-    };
-
-    initializeUserService();
-
-    // Cleanup flag after initialization
-    return () => {
-      window.versionCheckInProgress = false;
-    };
-    // eslint-disable-next-line react-hooks/exhaustive-deps
-  }, []); // Only run on mount - user state check is intentional initialization
-
-  // Check maintenance mode status
-  useEffect(() => {
-    const checkMaintenanceMode = async () => {
-      try {
-        const config = await getSystemConfig();
-        setMaintenanceModeActive(config.maintenanceMode);
-      } catch (error) {}
-    };
-
-    checkMaintenanceMode();
-
-    // Set up periodic check for maintenance mode changes
-    const maintenanceCheckInterval = setInterval(checkMaintenanceMode, 30000); // Check every 30 seconds
-
-    // Set up periodic session validation to prevent concurrent sessions
-    const sessionValidationInterval = setInterval(async () => {
-      const currentUser = UserService.getCurrentUserSync();
-      if (currentUser) {
-        const isValidSession = await validateSession();
-        if (!isValidSession) {
-          console.warn('🚫 Session invalidated during periodic check, logging out user');
-          await logout();
-          setUser(null);
-          if (isMobileDevice()) {
-            setShowMobileEntry(true);
-          }
-        }
-      }
-    }, 60000); // Check every minute
-
-    return () => {
-      clearInterval(maintenanceCheckInterval);
-      clearInterval(sessionValidationInterval);
-    };
-  }, []);
-
-  // Set up global error handling listeners
-  useEffect(() => {
-    const handleToastEvent = (event: CustomEvent) => {
-      const { type, message } = event.detail;
-      const [title, ...messageParts] = message.split('\n\n');
-      const detailMessage = messageParts.join('\n\n');
-
-      switch (type) {
-        case 'success':
-          showSuccess(title, detailMessage || '');
-          break;
-        case 'error':
-          showError(title, detailMessage || '');
-          break;
-        case 'warning':
-          showWarning(title, detailMessage || '');
-          break;
-        case 'info':
-          showInfo(title, detailMessage || '');
-          break;
-      }
-    };
-
-    const handleNotificationEvent = (event: CustomEvent) => {
-      const { type, message } = event.detail;
-      addNotification({
-        type,
-        title: type.charAt(0).toUpperCase() + type.slice(1),
-        message
-      });
-    };
-
-    window.addEventListener('showToast', handleToastEvent as EventListener);
-    window.addEventListener('showNotification', handleNotificationEvent as EventListener);
-
-    return () => {
-      window.removeEventListener('showToast', handleToastEvent as EventListener);
-      window.removeEventListener('showNotification', handleNotificationEvent as EventListener);
-    };
-  }, [showSuccess, showError, showWarning, showInfo, addNotification]);
-
-  // Check if this is an SSO callback route after all hooks
-  const isCallbackRoute = window.location.pathname === '/auth/callback' || window.location.search.includes('code=');
-
-  // Check if this is a mobile device
-  const isMobileDevice = () => {
-    return window.innerWidth <= 1366 || /Android|iPhone|iPad|iPod|BlackBerry|IEMobile|Opera Mini/i.test(navigator.userAgent);
-  };
-
-  useEffect(() => {
-    // Initialize code tables and permissions
-    const initialize = async () => {
-      try {
-        // Initialize Supabase code tables instead of legacy localStorage
-        await getSupabaseCodeTables();
-        // Force refresh permissions on app startup to handle browser refresh scenarios
-        await initializePermissions(true);
-
-        const currentUser = UserService.getCurrentUserSync();
-        if (currentUser) {
-          // Validate session to prevent concurrent logins
-          const isValidSession = await validateSession();
-          if (isValidSession) {
-            setUser(currentUser);
-            // User is already logged in with valid session, no need to show mobile entry
-          } else {
-            // Invalid session, force logout
-            console.warn('🚫 Invalid session detected, logging out user');
-            await logout();
-            setUser(null);
-            if (isMobileDevice()) {
-              setShowMobileEntry(true);
-            }
-          }
-        } else if (isMobileDevice()) {
-          setShowMobileEntry(true); // Only show mobile entry if no user and on mobile
-        }
-
-        // DISABLED: Health monitoring causing infinite loops
-      } catch (error) {
-        console.error('Error during initialization:', error);
-        // Still try to get current user even if initialization fails
-        const currentUser = UserService.getCurrentUserSync();
-        if (currentUser) {
-          setUser(currentUser);
-          // User is already logged in, no need to show mobile entry
-        } else if (isMobileDevice()) {
-          setShowMobileEntry(true); // Only show mobile entry if no user and on mobile
-        }
-      }
-    };
-
-    initialize();
-    // eslint-disable-next-line react-hooks/exhaustive-deps
-  }, []); // Only run on mount - user state is intentionally managed within
-
-  // Mobile entry is handled in the initialization useEffect above
-
-  // Close admin panel when clicking outside
-  useEffect(() => {
-    const handleClickOutside = (event: MouseEvent) => {
-      if (adminPanelRef.current && !adminPanelRef.current.contains(event.target as Node) && adminPanelExpanded) {
-        setAdminPanelExpanded(false);
-      }
-    };
-
-    if (adminPanelExpanded) {
-      document.addEventListener('mousedown', handleClickOutside);
-    }
-
-    return () => {
-      document.removeEventListener('mousedown', handleClickOutside);
-    };
-  }, [adminPanelExpanded]);
-
-  // Return SSO callback component if needed (after all hooks)
-  if (isCallbackRoute) {
-    return <SSOCallback />;
-  }
-
-  const handleLogin = async (loggedInUser: User) => {
-    // Synchronize UserService with authenticated user
-    await UserService.setCurrentUser(loggedInUser);
-
-    // Check if user has temporary password and needs to change it
-    if (loggedInUser.isTemporaryPassword) {
-      setUser(loggedInUser);
-      setShowPasswordChangeModal(true);
-      return;
-    }
-
-    setUser(loggedInUser);
-    setShowWelcomePopup(true);
-    setShowMobileEntry(false);
-
-    // Refresh permissions cache for the new user to ensure correct permissionstry {
-      // Force refresh permissions on login to ensure fresh permissions
-      await initializePermissions(true);} catch (error) {
-      console.error('❌ Failed to refresh permissions on user login:', error);
-    }
-
-    playSound.success();
-    showSuccess('Welcome back!', `You're now logged in as ${loggedInUser.name}`);
-    addNotification({
-      title: 'Successful Login',
-      message: `Welcome back, ${loggedInUser.name}! You're logged in as ${loggedInUser.role}.`,
-      type: 'success'
-    });
-  };
-
-  const handleProceedToLogin = () => {
-    setShowMobileEntry(false);
-    playSound.click();
-  };
-
-  const validatePassword = (password: string): string[] => {
-    const errors: string[] = [];
-    if (password.length < 8) {
-      errors.push('Password must be at least 8 characters long');
-    }
-    if (!/[A-Z]/.test(password)) {
-      errors.push('Password must contain at least one uppercase letter');
-    }
-    if (!/[a-z]/.test(password)) {
-      errors.push('Password must contain at least one lowercase letter');
-    }
-    if (!/[0-9]/.test(password)) {
-      errors.push('Password must contain at least one number');
-    }
-    return errors;
-  };
-
-  const handlePasswordChangeSubmit = async () => {
-    if (!user) return;
-
-    const { newPassword, confirmPassword } = passwordChangeData;
-
-    // Validation
-    const errors: string[] = [];
-
-    if (!newPassword.trim()) {
-      errors.push('New password is required');
-    }
-
-    if (!confirmPassword.trim()) {
-      errors.push('Password confirmation is required');
-    }
-
-    if (newPassword !== confirmPassword) {
-      errors.push('Passwords do not match');
-    }
-
-    const passwordErrors = validatePassword(newPassword);
-    errors.push(...passwordErrors);
-
-    if (errors.length > 0) {
-      setPasswordChangeData(prev => ({
-        ...prev,
-        error: errors.join('. ')
-      }));
-      return;
-    }
-
-    // Change password
-    setPasswordChangeData(prev => ({ ...prev, isChanging: true, error: '' }));
-
-    try {
-      const { updateSupabaseUserPassword } = await import('./utils/supabaseUserService');
-      const success = await updateSupabaseUserPassword(user.id, newPassword);
-
-      if (!success) {
-        throw new Error('Failed to update password');
-      }
-
-      // Update user state to remove temporary password flag
-      setUser(prev => prev ? { ...prev, isTemporaryPassword: false } : null);
-      setShowPasswordChangeModal(false);
-      setPasswordChangeData({
-        newPassword: '',
-        confirmPassword: '',
-        isChanging: false,
-        error: ''
-      });
-      setShowWelcomePopup(true);
-      showSuccess('Password changed successfully!', 'Your password has been updated and you can now access the application.');
-
-    } catch (error) {
-      console.error('Password change failed:', error);
-      setPasswordChangeData(prev => ({
-        ...prev,
-        isChanging: false,
-        error: 'Failed to change password. Please try again or contact support.'
-      }));
-    }
-  };
-
-  const handlePasswordChangeCancel = () => {
-    setUser(null);
-    setShowPasswordChangeModal(false);
-    setPasswordChangeData({
-      newPassword: '',
-      confirmPassword: '',
-      isChanging: false,
-      error: ''
-    });
-  };
-
-  const handleLogout = () => {
-    setShowLogoutConfirmation(true);
-  };
-
-  const confirmLogout = async () => {
-    // Add audit log for logout before clearing user
-    if (user) {
-      await auditLogout(user.name, user.id, user.role, user.selectedCountry);
-    }
-
-    await logout();
-
-    // Clear UserService cache
-    await UserService.logout();
-
-    // Clear permissions cache on logout to prevent stale permissions for next userconst { clearPermissionsCache } = await import('./utils/permissions');
-    clearPermissionsCache();
-
-    setUser(null);
-    setActivePage('booking');
-    setProcessingCase(null);
-    setShowLogoutConfirmation(false);
-    // On mobile, go directly to login instead of introduction page
-    if (isMobileDevice()) {
-      setShowMobileEntry(false);
-    }
-    playSound.click();
-    showSuccess('Logged Out', 'You have been successfully logged out of the system');
-  };
-
-  const cancelLogout = () => {
-    setShowLogoutConfirmation(false);
-  };
-
-  const handleVersionUpdateConfirm = async () => {
-    setShowVersionUpdatePopup(false);
-    await handleVersionUpdate('App or cache version updated');
-  };
-
-  const handleCaseSubmitted = () => {
-    // Only change page to 'cases' if not currently on 'sets' page
-    if (activePage !== 'sets') {
-      setActivePage('cases');
-    }
-    playSound.submit();
-    showSuccess('Case Submitted!', 'Your case booking has been submitted successfully with a reference number.');
-    addNotification({
-      title: 'New Case Submitted',
-      message: 'A new case booking has been created and assigned a reference number.',
-      type: 'success'
-    });
-  };
-
-  const handleProcessCase = (caseData: CaseBooking) => {
-    setProcessingCase(caseData);
-    setActivePage('process');
-    playSound.click();
-  };
-
-  const handleProcessComplete = () => {
-    setProcessingCase(null);
-    setActivePage('cases');
-    playSound.statusChange();
-    showSuccess('Order Processed!', 'The order has been successfully prepared and is ready for delivery.');
-    addNotification({
-      title: 'Order Processing Complete',
-      message: 'An order has been successfully processed and prepared for delivery.',
-      type: 'success'
-    });
-  };
-
-  const handleBackToCases = () => {
-    setProcessingCase(null);
-    setActivePage('cases');
-    playSound.click();
-  };
-
-  const handleCalendarCaseClick = async (caseId: string) => {
-    try {
-      // Clear any previous pre-fill data that might interfere with case viewing
-      await SafeStorage.removeItem('calendar_prefill_date');
-      await SafeStorage.removeItem('calendar_prefill_department');
-
-      // Navigate to cases view and highlight the specific case
-      setHighlightedCaseId(caseId);
-      setActivePage('cases');} catch (error) {
-      console.error('Error navigating to case from calendar:', error);
-      // Still try to navigate to the cases page
-      setHighlightedCaseId(caseId);
-      setActivePage('cases');
-    }
-    playSound.click();
-  };
-
-  const handleCalendarDateClick = async (date: Date, department: string) => {
-    // Store the selected date and department for pre-filling the booking form
-    await SafeStorage.setItem('calendar_prefill_date', date.toISOString(), { ttl: 24 * 60 * 60 * 1000 }); // 24 hours
-    await SafeStorage.setItem('calendar_prefill_department', department, { ttl: 24 * 60 * 60 * 1000 }); // 24 hours
-
-    // Switch to booking page
-    setActivePage('booking');
-    playSound.click();
-  };
-
-  // Helper function to check if user has admin access
-  const hasAdminAccess = (user: User | null): boolean => {
-    if (!user) return false;
-
-    // Admin and IT roles always have admin access
-    if (user.role === 'admin' || user.role === 'it') {
-      return true;
-    }
-
-    // For other roles, check specific permissions
-    return hasPermission(user.role, PERMISSION_ACTIONS.VIEW_USERS);
-  };
-
-  // Helper function to toggle admin panel
-  const toggleAdminPanel = () => {
-    setAdminPanelExpanded(!adminPanelExpanded);
-    playSound.click();
-  };
-
-  // Handle maintenance mode forced logout
-  const handleMaintenanceModeLogout = async () => {
-    if (user) {
-      await auditLogout(user.name, user.id, user.role, user.selectedCountry);
-    }
-
-    await logout();
-
-    // Clear permissions cache on maintenance mode logoutconst { clearPermissionsCache } = await import('./utils/permissions');
-    clearPermissionsCache();
-
-    setUser(null);
-    setActivePage('booking');
-    setProcessingCase(null);
-    setMaintenanceModeActive(false);
-
-    // On mobile, go directly to login instead of introduction page
-    if (isMobileDevice()) {
-      setShowMobileEntry(false);
-    }
-
-    showSuccess('Maintenance Mode', 'You have been logged out due to system maintenance');
-  };
-
-  if (!user) {
-    // Show mobile entry page first on mobile devices
-    if (isMobileDevice() && showMobileEntry) {
-      return (
-        <>
-          <MobileEntryPage onProceedToLogin={handleProceedToLogin} />
-          {/* Also render login in background for desktop fallback */}
-          <div style={{ display: 'none' }}>
-            <SupabaseLogin onLogin={handleLogin} />
-          </div>
-        </>
-      );
-    }
-
-    // Show login directly on desktop or after mobile entry
-    return <SupabaseLogin onLogin={handleLogin} />;
-  }
-
-  return (
-    <div className="app">
-      {/* Desktop Header */}
-      <header className="app-header desktop-header">
-        <div className="header-content">
-          <div className="header-left">
-            <h1>
-              <DatabaseConnectionStatus />
-              Transmedic Case Booking
-            </h1>
-            <div className="header-info">
-              <div className="role-country-info">
-                <span className="info-label">Role:</span>
-                <span className={`role-badge ${user.role}`}>{user.role.replace('-', ' ').toUpperCase()}</span>
-                {user.selectedCountry && (
-                  <>
-                    <span className="info-label">Country:</span>
-                    <span className="country-badge">
-                      {user.selectedCountry}
-                    </span>
-                  </>
-                )}
-                {/* Admin Panel in Header */}
-                {hasAdminAccess(user) && (
-                  <div className="header-admin-panel" ref={adminPanelRef}>
-                    <button
-                      className={`header-admin-toggle ${adminPanelExpanded ? 'expanded' : ''}`}
-                      onClick={toggleAdminPanel}
-                      title="Admin Panel"
-                    >
-                      <span className="admin-icon">👑</span>
-                      <span className="admin-label">Admin</span>
-                      <span className={`chevron ${adminPanelExpanded ? 'down' : 'right'}`}>
-                        {adminPanelExpanded ? '▼' : '▶'}
-                      </span>
-                    </button>
-
-                    {adminPanelExpanded && (
-                      <div className="header-admin-submenu">
-                        {hasPermission(user.role, PERMISSION_ACTIONS.VIEW_REPORTS) && (
-                          <button
-                            onClick={() => {
-                              setActivePage('reports');
-                              playSound.click();
-                              setAdminPanelExpanded(false);
-                            }}
-                            className={`header-admin-item ${activePage === 'reports' ? 'active' : ''}`}
-                          >
-                            📊 Reports
-                          </button>
-                        )}
-                        {hasPermission(user.role, PERMISSION_ACTIONS.SYSTEM_SETTINGS) && (
-                          <button
-                            onClick={() => {
-                              setActivePage('system-settings');
-                              playSound.click();
-                              setAdminPanelExpanded(false);
-                            }}
-                            className={`header-admin-item ${activePage === 'system-settings' ? 'active' : ''}`}
-                          >
-                            ⚙️ System Settings
-                          </button>
-                        )}
-                        {hasPermission(user.role, PERMISSION_ACTIONS.CODE_TABLE_SETUP) && (
-                          <button
-                            onClick={() => {
-                              setActivePage('codetables');
-                              playSound.click();
-                              setAdminPanelExpanded(false);
-                            }}
-                            className={`header-admin-item ${activePage === 'codetables' ? 'active' : ''}`}
-                          >
-                            📊 Code Table Setup
-                          </button>
-                        )}
-                        {hasPermission(user.role, PERMISSION_ACTIONS.PERMISSION_MATRIX) && (
-                          <button
-                            onClick={() => {
-                              setActivePage('permissions');
-                              playSound.click();
-                              setAdminPanelExpanded(false);
-                            }}
-                            className={`header-admin-item ${activePage === 'permissions' ? 'active' : ''}`}
-                          >
-                            🔐 Permissions
-                          </button>
-                        )}
-                        {hasPermission(user.role, PERMISSION_ACTIONS.EMAIL_CONFIG) && (
-                          <button
-                            onClick={() => {
-                              setActivePage('email-config');
-                              playSound.click();
-                              setAdminPanelExpanded(false);
-                            }}
-                            className={`header-admin-item ${activePage === 'email-config' ? 'active' : ''}`}
-                          >
-                            📧 Email Configuration
-                          </button>
-                        )}
-                        {hasPermission(user.role, PERMISSION_ACTIONS.VIEW_USERS) && (
-                          <button
-                            onClick={() => {
-                              setActivePage('users');
-                              playSound.click();
-                              setAdminPanelExpanded(false);
-                            }}
-                            className={`header-admin-item ${activePage === 'users' ? 'active' : ''}`}
-                          >
-                            👥 User Management
-                          </button>
-                        )}
-                        {hasPermission(user.role, PERMISSION_ACTIONS.AUDIT_LOGS) && (
-                          <button
-                            onClick={() => {
-                              setActivePage('audit-logs');
-                              playSound.click();
-                              setAdminPanelExpanded(false);
-                            }}
-                            className={`header-admin-item ${activePage === 'audit-logs' ? 'active' : ''}`}
-                          >
-                            📊 Audit Logs
-                          </button>
-                        )}
-                        {hasPermission(user.role, PERMISSION_ACTIONS.BACKUP_RESTORE) && (
-                          <button
-                            onClick={() => {
-                              setActivePage('backup-restore');
-                              playSound.click();
-                              setAdminPanelExpanded(false);
-                            }}
-                            className={`header-admin-item ${activePage === 'backup-restore' ? 'active' : ''}`}
-                          >
-                            💾 Backup & Restore
-                          </button>
-                        )}
-                        {hasPermission(user.role, PERMISSION_ACTIONS.IMPORT_DATA) && (
-                          <button
-                            onClick={() => {
-                              setActivePage('data-import');
-                              playSound.click();
-                              setAdminPanelExpanded(false);
-                            }}
-                            className={`header-admin-item ${activePage === 'data-import' ? 'active' : ''}`}
-                          >
-                            📥 Data Import
-                          </button>
-                        )}
-                      </div>
-                    )}
-                  </div>
-                )}
-              </div>
-            </div>
-          </div>
-          <div className="header-right">
-            <div className="logged-in-info">
-              <span className="logged-in-label">Logged in as:</span>
-              <span className="user-display-name">{user.name}</span>
-            </div>
-            <div className="header-actions">
-              <NotificationBell />
-              <Settings />
-              <button onClick={handleLogout} className="logout-button">
-                Logout
-              </button>
-            </div>
-          </div>
-        </div>
-      </header>
-
-      {/* Mobile Header */}
-      <MobileHeader user={user} />
-
-      <nav className="app-nav">
-        <div className="nav-buttons">
-          {hasPermission(user.role, PERMISSION_ACTIONS.CREATE_CASE) && (
-            <button
-              onClick={() => {
-                setActivePage('booking');
-                playSound.click();
-              }}
-              className={activePage === 'booking' ? 'active' : ''}
-            >
-              📝 New Case Booking
-            </button>
-          )}
-          {hasPermission(user.role, PERMISSION_ACTIONS.VIEW_CASES) && (
-            <button
-              onClick={() => {
-                setActivePage('cases');
-                playSound.click();
-              }}
-              className={activePage === 'cases' ? 'active' : ''}
-              data-page="cases"
-            >
-              📋 View All Cases
-            </button>
-          )}
-          <StatusLegend />
-          {hasPermission(user.role, PERMISSION_ACTIONS.BOOKING_CALENDAR) && (
-            <button
-              onClick={() => {
-                setActivePage('calendar');
-                playSound.click();
-              }}
-              className={activePage === 'calendar' ? 'active' : ''}
-            >
-              📅 Booking Calendar
-            </button>
-          )}
-          {hasPermission(user.role, PERMISSION_ACTIONS.EDIT_SETS) && (
-            <button
-              onClick={() => {
-                setActivePage('sets');
-                playSound.click();
-              }}
-              className={activePage === 'sets' ? 'active' : ''}
-            >
-              ⚙️ Edit Sets
-            </button>
-          )}
-        </div>
-      </nav>
-
-      <main className="app-main">
-        {activePage === 'booking' && (() => {
-          const canCreate = hasPermission(user.role, PERMISSION_ACTIONS.CREATE_CASE);
-          return canCreate;
-        })() && (
-          <CaseBookingForm onCaseSubmitted={handleCaseSubmitted} />
-        )}
-
-        {activePage === 'booking' && !hasPermission(user.role, PERMISSION_ACTIONS.CREATE_CASE) && (
-          <div className="permission-denied">
-            <div className="permission-denied-content">
-              <h2>🚫 Access Denied</h2>
-              <p>You don't have permission to create new cases.</p>
-              <p>Your role (<span className={`role-badge ${user.role}`}>{user.role.replace('-', ' ').toUpperCase()}</span>) does not allow case booking access.</p>
-              <button
-                onClick={() => {
-                  setActivePage('cases');
-                  playSound.click();
-                }}
-                className="btn btn-primary btn-lg"
-              >
-                View Cases Instead
-              </button>
-            </div>
-          </div>
-        )}
-
-        {activePage === 'cases' && hasPermission(user.role, PERMISSION_ACTIONS.VIEW_CASES) && (
-          <CasesList
-            onProcessCase={handleProcessCase}
-            currentUser={user}
-            highlightedCaseId={highlightedCaseId}
-            onClearHighlight={() => setHighlightedCaseId(null)}
-            onNavigateToPermissions={() => {
-              setActivePage('permissions');
-              playSound.click();
-            }}
-          />
-        )}
-
-        {activePage === 'process' && processingCase && (
-          <ProcessOrderPage
-            caseData={processingCase}
-            onProcessComplete={handleProcessComplete}
-            onBack={handleBackToCases}
-          />
-        )}
-
-        {activePage === 'users' && hasPermission(user.role, PERMISSION_ACTIONS.VIEW_USERS) && (
-          <UserManagement />
-        )}
-
-        {activePage === 'audit-logs' && hasPermission(user.role, PERMISSION_ACTIONS.AUDIT_LOGS) && (
-          <AuditLogs />
-        )}
-
-        {activePage === 'permissions' && hasPermission(user.role, PERMISSION_ACTIONS.PERMISSION_MATRIX) && (
-          <PermissionMatrixPage />
-        )}
-
-        {activePage === 'email-config' && hasPermission(user.role, PERMISSION_ACTIONS.EMAIL_CONFIG) && (
-          <SimplifiedEmailConfig />
-        )}
-
-        {activePage === 'calendar' && hasPermission(user.role, PERMISSION_ACTIONS.BOOKING_CALENDAR) && (
-          <BookingCalendar
-            onCaseClick={handleCalendarCaseClick}
-            onDateClick={hasPermission(user.role, PERMISSION_ACTIONS.CREATE_CASE) ? handleCalendarDateClick : undefined}
-          />
-        )}
-
-        {activePage === 'sets' && hasPermission(user.role, PERMISSION_ACTIONS.EDIT_SETS) && (
-          <EditSets />
-        )}
-
-        {activePage === 'reports' && hasPermission(user.role, PERMISSION_ACTIONS.VIEW_REPORTS) && (
-          <Reports />
-        )}
-
-        {activePage === 'codetables' && hasPermission(user.role, PERMISSION_ACTIONS.CODE_TABLE_SETUP) && (
-          <CodeTableSetup />
-        )}
-
-        {activePage === 'backup-restore' && hasPermission(user.role, PERMISSION_ACTIONS.BACKUP_RESTORE) && (
-          <BackupRestore />
-        )}
-
-        {activePage === 'data-import' && hasPermission(user.role, PERMISSION_ACTIONS.IMPORT_DATA) && (
-          <DataImport />
-        )}
-
-        {activePage === 'system-settings' && hasPermission(user.role, PERMISSION_ACTIONS.SYSTEM_SETTINGS) && (
-          <SystemSettings />
-        )}
-      </main>
-
-      <footer className="app-footer">
-        <div className="footer-content">
-          <p>&copy; 2025 Transmedic Case Booking. All rights reserved.</p>
-          <p>Logged in as: {user.name} ({user.role})</p>
-        </div>
-      </footer>
-
-      {showWelcomePopup && (
-        <WelcomePopup
-          user={user}
-          onClose={() => setShowWelcomePopup(false)}
-        />
-      )}
-
-      {showPasswordChangeModal && user && (
-        <div className="modal-overlay" onClick={() => {}}>
-          <div className="modal-content password-change-modal" onClick={(e) => e.stopPropagation()}>
-            <div className="modal-header">
-              <h3>Password Change Required</h3>
-            </div>
-            <div className="modal-body">
-              <p>Your password is temporary and must be changed before you can continue.</p>
-              <p><strong>User:</strong> {user.name} ({user.username})</p>
-
-              {passwordChangeData.error && (
-                <div className="alert alert-danger">
-                  {passwordChangeData.error}
-                </div>
-              )}
-
-              <div className="form-group">
-                <label htmlFor="newPassword">New Password</label>
-                <input
-                  type="password"
-                  id="newPassword"
-                  value={passwordChangeData.newPassword}
-                  onChange={(e) => setPasswordChangeData(prev => ({ ...prev, newPassword: e.target.value, error: '' }))}
-                  placeholder="Enter your new password (min 8 characters)"
-                  className="form-control"
-                  disabled={passwordChangeData.isChanging}
-                  minLength={8}
-                />
-                <small className="form-text text-muted">
-                  Password must be at least 8 characters long
-                </small>
-              </div>
-              <div className="form-group">
-                <label htmlFor="confirmPassword">Confirm Password</label>
-                <input
-                  type="password"
-                  id="confirmPassword"
-                  value={passwordChangeData.confirmPassword}
-                  onChange={(e) => setPasswordChangeData(prev => ({ ...prev, confirmPassword: e.target.value, error: '' }))}
-                  placeholder="Confirm your new password"
-                  className="form-control"
-                  disabled={passwordChangeData.isChanging}
-                />
-              </div>
-            </div>
-            <div className="modal-footer">
-              <button
-                className="btn btn-secondary"
-                onClick={handlePasswordChangeCancel}
-                disabled={passwordChangeData.isChanging}
-              >
-                Logout
-              </button>
-              <button
-                className="btn btn-primary"
-                onClick={handlePasswordChangeSubmit}
-                disabled={passwordChangeData.isChanging || !passwordChangeData.newPassword || !passwordChangeData.confirmPassword}
-              >
-                {passwordChangeData.isChanging ? 'Changing Password...' : 'Change Password'}
-              </button>
-            </div>
-          </div>
-        </div>
-      )}
-
-      <LogoutConfirmation
-        isOpen={showLogoutConfirmation}
-        onConfirm={confirmLogout}
-        onCancel={cancelLogout}
-        userName={user?.name}
-      />
-
-      {/* Cache Version Mismatch Popup */}
-      <CacheVersionMismatchPopup
-        isOpen={showMismatchPopup}
-        outdatedTypes={outdatedTypes}
-        changedVersions={changedVersions}
-        onForceLogout={forceLogout}
-      />
-
-      {showVersionUpdatePopup && (
-        <VersionUpdatePopup
-          currentVersion={versionUpdateInfo.currentVersion}
-          previousVersion={versionUpdateInfo.previousVersion}
-          onConfirm={handleVersionUpdateConfirm}
-        />
-      )}
-
-      {/* Mobile Navigation */}
-      <MobileNavigation
-        user={user}
-        activePage={activePage}
-        onNavigate={(page) => {
-          setActivePage(page);
-          playSound.click();
-        }}
-        onLogout={handleLogout}
-      />
-
-      {/* Maintenance Mode Modal */}
-      <MaintenanceMode
-        isActive={maintenanceModeActive}
-        onForceLogout={handleMaintenanceModeLogout}
-      />
-    </div>
-  );
-};
-
-// React Query client with optimized settings for real-time data
-const queryClient = new QueryClient({
-  defaultOptions: {
-    queries: {
-      // Disable caching for live data - always fetch fresh
-      staleTime: 0,
-      gcTime: 1000 * 60 * 5, // 5 minutes
-      refetchOnWindowFocus: true,
-      refetchOnReconnect: true,
-      retry: (failureCount, error) => {
-        // Don't retry on 4xx errors
-        const status = (error as any)?.status;
-        if (status >= 400 && status < 500) return false;
-        return failureCount < 3;
-      },
-    },
-    mutations: {
-      retry: 1,
-    },
-  },
-});
-
-const App: React.FC = () => {
-  return (
-    <ErrorBoundary>
-      <QueryClientProvider client={queryClient}>
-        <SoundProvider>
-          <NotificationProvider>
-            <ToastProvider>
-              <RealtimeProvider>
-                <AppContent />
-              </RealtimeProvider>
-            </ToastProvider>
-          </NotificationProvider>
-        </SoundProvider>
-      </QueryClientProvider>
-    </ErrorBoundary>
-  );
-};
-
-=======
-import React, { useState, useEffect, useRef } from 'react';
-import SupabaseLogin from './components/SupabaseLogin';
-import MobileEntryPage from './components/MobileEntryPage';
-import ErrorBoundary from './components/ErrorBoundary';
-import CaseBookingForm from './components/CaseBookingForm';
-import CasesList from './components/CasesList';
-import ProcessOrderPage from './components/ProcessOrderPage';
-import UserManagement from './components/UserManagement';
-import EditSets from './components/EditSets';
-import Reports from './components/Reports';
-import BookingCalendar from './components/BookingCalendar';
-import CodeTableSetup from './components/CodeTableSetup';
-import WelcomePopup from './components/WelcomePopup';
-import PermissionMatrixPage from './components/PermissionMatrixPage';
-import AuditLogs from './components/AuditLogs';
-import SimplifiedEmailConfig from './components/SimplifiedEmailConfig';
-import BackupRestore from './components/BackupRestore';
-import DataImport from './components/DataImport';
-import SystemSettings from './components/SystemSettings';
-import LogoutConfirmation from './components/LogoutConfirmation';
-import SSOCallback from './components/SSOCallback';
-import { User, CaseBooking } from './types';
-import { logout, validateSession } from './utils/auth';
-import UserService from './services/userService';
-import { hasPermission, PERMISSION_ACTIONS, initializePermissions } from './utils/permissions';
-import { getSupabaseCodeTables } from './utils/supabaseCodeTableService';
-import { auditLogout } from './utils/auditService';
-import { SoundProvider, useSound } from './contexts/SoundContext';
-import { NotificationProvider, useNotifications } from './contexts/NotificationContext';
-import { ToastProvider, useToast } from './components/ToastContainer';
-import { QueryClient, QueryClientProvider } from '@tanstack/react-query';
-import { RealtimeProvider } from './components/RealtimeProvider';
-import { getSystemConfig } from './utils/systemSettingsService';
-import { useCacheVersionManager } from './hooks/useCacheVersionManager';
-import { SafeStorage } from './utils/secureDataManager';
-import NotificationBell from './components/NotificationBell';
-import Settings from './components/Settings';
-import { initializeVersionManager, handleVersionUpdate, updateStoredAppVersion } from './utils/appVersionManager';
-import VersionUpdatePopup from './components/VersionUpdatePopup';
-import StatusLegend from './components/StatusLegend';
-import MobileNavigation from './components/MobileNavigation';
-import MobileHeader from './components/MobileHeader';
-import CacheVersionMismatchPopup from './components/CacheVersionMismatchPopup';
-import MaintenanceMode from './components/MaintenanceMode';
-import DatabaseConnectionStatus from './components/DatabaseConnectionStatus';
-import './assets/components/App.css';
-import './assets/components/CodeTableSetup.css';
-import './assets/components/AuditLogs.css';
-import './assets/components/MobileNavigation.css';
-import './assets/components/MobileHeader.css';
-import './assets/components/MobileLayout.css';
-import './assets/components/MobileComponents.css';
-import './assets/components/MobileEntryPage.css';
-import './assets/components/MobileOverrides.css'; // Load last for maximum specificity
-
-type ActivePage = 'booking' | 'cases' | 'process' | 'users' | 'sets' | 'reports' | 'calendar' | 'permissions' | 'codetables' | 'audit-logs' | 'email-config' | 'backup-restore' | 'data-import' | 'system-settings';
-
-const AppContent: React.FC = () => {
-  const [user, setUser] = useState<User | null>(null);
-  const [showMobileEntry, setShowMobileEntry] = useState(false);
-  const [activePage, setActivePage] = useState<ActivePage>('booking');
-  const [processingCase, setProcessingCase] = useState<CaseBooking | null>(null);
-  const [showWelcomePopup, setShowWelcomePopup] = useState(false);
-  const [showPasswordChangeModal, setShowPasswordChangeModal] = useState(false);
-  const [passwordChangeData, setPasswordChangeData] = useState({
-    newPassword: '',
-    confirmPassword: '',
-    isChanging: false,
-    error: ''
-  });
-  const [showLogoutConfirmation, setShowLogoutConfirmation] = useState(false);
-  const [showVersionUpdatePopup, setShowVersionUpdatePopup] = useState(false);
-  const [versionUpdateInfo, setVersionUpdateInfo] = useState<{currentVersion: string; previousVersion: string}>({currentVersion: '', previousVersion: ''});
-  const [adminPanelExpanded, setAdminPanelExpanded] = useState(false);
-  const [highlightedCaseId, setHighlightedCaseId] = useState<string | null>(null);
-  const [maintenanceModeActive, setMaintenanceModeActive] = useState(false);
-  const adminPanelRef = useRef<HTMLDivElement>(null);
-  const { playSound } = useSound();
-  const { addNotification } = useNotifications();
-  const { showSuccess, showError, showWarning, showInfo } = useToast();
-
-  // Cache version management - Re-enabled with improved UX
-  const {
-    showMismatchPopup,
-    outdatedTypes,
-    changedVersions,
-    forceLogout
-    // manualVersionCheck - removed unused variable
-  } = useCacheVersionManager();
-
-  // App version management with logout on version change - DYNAMIC VERSION TRACKING
-  useEffect(() => {
-    // Prevent double initialization in React Strict Mode
-    if (window.versionCheckInProgress) {
-      return;
-    }
-
-    window.versionCheckInProgress = true;
-
-    const versionCheck = initializeVersionManager();
-    
-    // Debug logging with current version
-    // If app version or cache version changed, handle it
-    const anyVersionChanged = versionCheck.versionChanged || versionCheck.cacheVersionChanged;
-
-    if (anyVersionChanged) {
-      let updateMessage = '🔄 ';
-      const changes = [];
-
-      if (versionCheck.versionChanged) {
-        changes.push(`App version: ${versionCheck.storedVersion} → ${versionCheck.currentVersion}`);
-      }
-      if (versionCheck.cacheVersionChanged) {
-        changes.push(`Cache version: ${versionCheck.storedCacheVersion} → ${versionCheck.currentCacheVersion}`);
-      }
-
-      updateMessage += changes.join(', ') + ' - clearing cache';
-      
-      // CRITICAL FIX: Update stored versions FIRST to prevent infinite loop
-      updateStoredAppVersion();
-      
-      if (versionCheck.userLoggedIn) {
-        // Show popup for logged users
-        setVersionUpdateInfo({
-          currentVersion: `${versionCheck.currentVersion} (Cache: ${versionCheck.currentCacheVersion})`,
-          previousVersion: `${versionCheck.storedVersion || 'Unknown'} (Cache: ${versionCheck.storedCacheVersion || 'Unknown'})`
-        });
-        setShowVersionUpdatePopup(true);
-      } else {
-        // For non-logged users, clear cache and reload immediately
-        // Version tracking now in system_settings table, not localStorage
-
-        // Clear sessionStorage only
-        sessionStorage.clear();
-
-        // Clear browser cache if possible
-        if ('caches' in window) {
-          caches.keys().then(names => {
-            return Promise.all(names.map(name => caches.delete(name)));
-          }).then(() => {
-            // Force reload to get fresh content
-            setTimeout(() => window.location.reload(), 500);
-          }).catch(err => {
-            console.error('Error clearing cache:', err);
-            // Force reload anyway
-            setTimeout(() => window.location.reload(), 500);
-          });
-        } else {
-          // No cache API support, just reload
-          setTimeout(() => window.location.reload(), 500);
-        }
-      }
-    } else {
-      // Normal version logging - ensure versions are stored
-      updateStoredAppVersion();
-    }
-
-    // Initialize UserService with existing user session if available
-    const initializeUserService = async () => {
-      try {
-        const existingUser = await UserService.getCurrentUser();
-        if (existingUser && !user) {
-          setUser(existingUser);
-        }
-      } catch (error) {
-        // No existing user session found
-      }
-    };
-
-    initializeUserService();
-
-    // Cleanup flag after initialization
-    return () => {
-      window.versionCheckInProgress = false;
-    };
-    // eslint-disable-next-line react-hooks/exhaustive-deps
-  }, []); // Only run on mount - user state check is intentional initialization
-
-  // Check maintenance mode status
-  useEffect(() => {
-    const checkMaintenanceMode = async () => {
-      try {
-        const config = await getSystemConfig();
-        setMaintenanceModeActive(config.maintenanceMode);
-      } catch (error) {}
-    };
-
-    checkMaintenanceMode();
-
-    // Set up periodic check for maintenance mode changes
-    const maintenanceCheckInterval = setInterval(checkMaintenanceMode, 30000); // Check every 30 seconds
-
-    // Set up periodic session validation to prevent concurrent sessions
-    const sessionValidationInterval = setInterval(async () => {
-      const currentUser = UserService.getCurrentUserSync();
-      if (currentUser) {
-        const isValidSession = await validateSession();
-        if (!isValidSession) {
-          console.warn('🚫 Session invalidated during periodic check, logging out user');
-          await logout();
-          setUser(null);
-          if (isMobileDevice()) {
-            setShowMobileEntry(true);
-          }
-        }
-      }
-    }, 60000); // Check every minute
-
-    return () => {
-      clearInterval(maintenanceCheckInterval);
-      clearInterval(sessionValidationInterval);
-    };
-  }, []);
-
-  // Set up global error handling listeners
-  useEffect(() => {
-    const handleToastEvent = (event: CustomEvent) => {
-      const { type, message } = event.detail;
-      const [title, ...messageParts] = message.split('\n\n');
-      const detailMessage = messageParts.join('\n\n');
-
-      switch (type) {
-        case 'success':
-          showSuccess(title, detailMessage || '');
-          break;
-        case 'error':
-          showError(title, detailMessage || '');
-          break;
-        case 'warning':
-          showWarning(title, detailMessage || '');
-          break;
-        case 'info':
-          showInfo(title, detailMessage || '');
-          break;
-      }
-    };
-
-    const handleNotificationEvent = (event: CustomEvent) => {
-      const { type, message } = event.detail;
-      addNotification({
-        type,
-        title: type.charAt(0).toUpperCase() + type.slice(1),
-        message
-      });
-    };
-
-    window.addEventListener('showToast', handleToastEvent as EventListener);
-    window.addEventListener('showNotification', handleNotificationEvent as EventListener);
-
-    return () => {
-      window.removeEventListener('showToast', handleToastEvent as EventListener);
-      window.removeEventListener('showNotification', handleNotificationEvent as EventListener);
-    };
-  }, [showSuccess, showError, showWarning, showInfo, addNotification]);
-
-  // Check if this is an SSO callback route after all hooks
-  const isCallbackRoute = window.location.pathname === '/auth/callback' || window.location.search.includes('code=');
-
-  // Check if this is a mobile device
-  const isMobileDevice = () => {
-    return window.innerWidth <= 1366 || /Android|iPhone|iPad|iPod|BlackBerry|IEMobile|Opera Mini/i.test(navigator.userAgent);
-  };
-
-  useEffect(() => {
-    // Initialize code tables and permissions
-    const initialize = async () => {
-      try {
-        // Initialize Supabase code tables instead of legacy localStorage
-        await getSupabaseCodeTables();
-        // Force refresh permissions on app startup to handle browser refresh scenarios
-        await initializePermissions(true);
-
-        const currentUser = UserService.getCurrentUserSync();
-        if (currentUser) {
-          // Validate session to prevent concurrent logins
-          const isValidSession = await validateSession();
-          if (isValidSession) {
-            setUser(currentUser);
-            // User is already logged in with valid session, no need to show mobile entry
-          } else {
-            // Invalid session, force logout
-            console.warn('🚫 Invalid session detected, logging out user');
-            await logout();
-            setUser(null);
-            if (isMobileDevice()) {
-              setShowMobileEntry(true);
-            }
-          }
-        } else if (isMobileDevice()) {
-          setShowMobileEntry(true); // Only show mobile entry if no user and on mobile
-        }
-
-        // DISABLED: Health monitoring causing infinite loops
-      } catch (error) {
-        console.error('Error during initialization:', error);
-        // Still try to get current user even if initialization fails
-        const currentUser = UserService.getCurrentUserSync();
-        if (currentUser) {
-          setUser(currentUser);
-          // User is already logged in, no need to show mobile entry
-        } else if (isMobileDevice()) {
-          setShowMobileEntry(true); // Only show mobile entry if no user and on mobile
-        }
-      }
-    };
-
-    initialize();
-    // eslint-disable-next-line react-hooks/exhaustive-deps
-  }, []); // Only run on mount - user state is intentionally managed within
-
-  // Mobile entry is handled in the initialization useEffect above
-
-  // Close admin panel when clicking outside
-  useEffect(() => {
-    const handleClickOutside = (event: MouseEvent) => {
-      if (adminPanelRef.current && !adminPanelRef.current.contains(event.target as Node) && adminPanelExpanded) {
-        setAdminPanelExpanded(false);
-      }
-    };
-
-    if (adminPanelExpanded) {
-      document.addEventListener('mousedown', handleClickOutside);
-    }
-
-    return () => {
-      document.removeEventListener('mousedown', handleClickOutside);
-    };
-  }, [adminPanelExpanded]);
-
-  // Return SSO callback component if needed (after all hooks)
-  if (isCallbackRoute) {
-    return <SSOCallback />;
-  }
-
-  const handleLogin = async (loggedInUser: User) => {
-    // Synchronize UserService with authenticated user
-    await UserService.setCurrentUser(loggedInUser);
-
-    // Check if user has temporary password and needs to change it
-    if (loggedInUser.isTemporaryPassword) {
-      setUser(loggedInUser);
-      setShowPasswordChangeModal(true);
-      return;
-    }
-
-    setUser(loggedInUser);
-    setShowWelcomePopup(true);
-    setShowMobileEntry(false);
-
-    // Refresh permissions cache for the new user to ensure correct permissions
-    try {
-      // Force refresh permissions on login to ensure fresh permissions
-      await initializePermissions(true);
-    } catch (error) {
-      console.error('❌ Failed to refresh permissions on user login:', error);
-    }
-
-    playSound.success();
-    showSuccess('Welcome back!', `You're now logged in as ${loggedInUser.name}`);
-    addNotification({
-      title: 'Successful Login',
-      message: `Welcome back, ${loggedInUser.name}! You're logged in as ${loggedInUser.role}.`,
-      type: 'success'
-    });
-  };
-
-  const handleProceedToLogin = () => {
-    setShowMobileEntry(false);
-    playSound.click();
-  };
-
-  const validatePassword = (password: string): string[] => {
-    const errors: string[] = [];
-    if (password.length < 8) {
-      errors.push('Password must be at least 8 characters long');
-    }
-    if (!/[A-Z]/.test(password)) {
-      errors.push('Password must contain at least one uppercase letter');
-    }
-    if (!/[a-z]/.test(password)) {
-      errors.push('Password must contain at least one lowercase letter');
-    }
-    if (!/[0-9]/.test(password)) {
-      errors.push('Password must contain at least one number');
-    }
-    return errors;
-  };
-
-  const handlePasswordChangeSubmit = async () => {
-    if (!user) return;
-
-    const { newPassword, confirmPassword } = passwordChangeData;
-
-    // Validation
-    const errors: string[] = [];
-
-    if (!newPassword.trim()) {
-      errors.push('New password is required');
-    }
-
-    if (!confirmPassword.trim()) {
-      errors.push('Password confirmation is required');
-    }
-
-    if (newPassword !== confirmPassword) {
-      errors.push('Passwords do not match');
-    }
-
-    const passwordErrors = validatePassword(newPassword);
-    errors.push(...passwordErrors);
-
-    if (errors.length > 0) {
-      setPasswordChangeData(prev => ({
-        ...prev,
-        error: errors.join('. ')
-      }));
-      return;
-    }
-
-    // Change password
-    setPasswordChangeData(prev => ({ ...prev, isChanging: true, error: '' }));
-
-    try {
-      const { updateSupabaseUserPassword } = await import('./utils/supabaseUserService');
-      const success = await updateSupabaseUserPassword(user.id, newPassword);
-
-      if (!success) {
-        throw new Error('Failed to update password');
-      }
-
-      // Update user state to remove temporary password flag
-      setUser(prev => prev ? { ...prev, isTemporaryPassword: false } : null);
-      setShowPasswordChangeModal(false);
-      setPasswordChangeData({
-        newPassword: '',
-        confirmPassword: '',
-        isChanging: false,
-        error: ''
-      });
-      setShowWelcomePopup(true);
-      showSuccess('Password changed successfully!', 'Your password has been updated and you can now access the application.');
-
-    } catch (error) {
-      console.error('Password change failed:', error);
-      setPasswordChangeData(prev => ({
-        ...prev,
-        isChanging: false,
-        error: 'Failed to change password. Please try again or contact support.'
-      }));
-    }
-  };
-
-  const handlePasswordChangeCancel = () => {
-    setUser(null);
-    setShowPasswordChangeModal(false);
-    setPasswordChangeData({
-      newPassword: '',
-      confirmPassword: '',
-      isChanging: false,
-      error: ''
-    });
-  };
-
-  const handleLogout = () => {
-    setShowLogoutConfirmation(true);
-  };
-
-  const confirmLogout = async () => {
-    // Add audit log for logout before clearing user
-    if (user) {
-      await auditLogout(user.name, user.id, user.role, user.selectedCountry);
-    }
-
-    await logout();
-
-    // Clear UserService cache
-    await UserService.logout();
-
-    // Clear permissions cache on logout to prevent stale permissions for next user
-    const { clearPermissionsCache } = await import('./utils/permissions');
-    clearPermissionsCache();
-
-    setUser(null);
-    setActivePage('booking');
-    setProcessingCase(null);
-    setShowLogoutConfirmation(false);
-    // On mobile, go directly to login instead of introduction page
-    if (isMobileDevice()) {
-      setShowMobileEntry(false);
-    }
-    playSound.click();
-    showSuccess('Logged Out', 'You have been successfully logged out of the system');
-  };
-
-  const cancelLogout = () => {
-    setShowLogoutConfirmation(false);
-  };
-
-  const handleVersionUpdateConfirm = async () => {
-    setShowVersionUpdatePopup(false);
-    await handleVersionUpdate('App or cache version updated');
-  };
-
-  const handleCaseSubmitted = () => {
-    // Only change page to 'cases' if not currently on 'sets' page
-    if (activePage !== 'sets') {
-      setActivePage('cases');
-    }
-    playSound.submit();
-    showSuccess('Case Submitted!', 'Your case booking has been submitted successfully with a reference number.');
-    addNotification({
-      title: 'New Case Submitted',
-      message: 'A new case booking has been created and assigned a reference number.',
-      type: 'success'
-    });
-  };
-
-  const handleProcessCase = (caseData: CaseBooking) => {
-    setProcessingCase(caseData);
-    setActivePage('process');
-    playSound.click();
-  };
-
-  const handleProcessComplete = () => {
-    setProcessingCase(null);
-    setActivePage('cases');
-    playSound.statusChange();
-    showSuccess('Order Processed!', 'The order has been successfully prepared and is ready for delivery.');
-    addNotification({
-      title: 'Order Processing Complete',
-      message: 'An order has been successfully processed and prepared for delivery.',
-      type: 'success'
-    });
-  };
-
-  const handleBackToCases = () => {
-    setProcessingCase(null);
-    setActivePage('cases');
-    playSound.click();
-  };
-
-  const handleCalendarCaseClick = async (caseId: string) => {
-    try {
-      // Clear any previous pre-fill data that might interfere with case viewing
-      await SafeStorage.removeItem('calendar_prefill_date');
-      await SafeStorage.removeItem('calendar_prefill_department');
-
-      // Navigate to cases view and highlight the specific case
-      setHighlightedCaseId(caseId);
-      setActivePage('cases');
-    } catch (error) {
-      console.error('Error navigating to case from calendar:', error);
-      // Still try to navigate to the cases page
-      setHighlightedCaseId(caseId);
-      setActivePage('cases');
-    }
-    playSound.click();
-  };
-
-  const handleCalendarDateClick = async (date: Date, department: string) => {
-    // Store the selected date and department for pre-filling the booking form
-    await SafeStorage.setItem('calendar_prefill_date', date.toISOString(), { ttl: 24 * 60 * 60 * 1000 }); // 24 hours
-    await SafeStorage.setItem('calendar_prefill_department', department, { ttl: 24 * 60 * 60 * 1000 }); // 24 hours
-
-    // Switch to booking page
-    setActivePage('booking');
-    playSound.click();
-  };
-
-  // Helper function to check if user has admin access
-  const hasAdminAccess = (user: User | null): boolean => {
-    if (!user) return false;
-
-    // Admin and IT roles always have admin access
-    if (user.role === 'admin' || user.role === 'it') {
-      return true;
-    }
-
-    // For other roles, check specific permissions
-    return hasPermission(user.role, PERMISSION_ACTIONS.VIEW_USERS);
-  };
-
-  // Helper function to toggle admin panel
-  const toggleAdminPanel = () => {
-    setAdminPanelExpanded(!adminPanelExpanded);
-    playSound.click();
-  };
-
-  // Handle maintenance mode forced logout
-  const handleMaintenanceModeLogout = async () => {
-    if (user) {
-      await auditLogout(user.name, user.id, user.role, user.selectedCountry);
-    }
-
-    await logout();
-
-    // Clear permissions cache on maintenance mode logout
-    const { clearPermissionsCache } = await import('./utils/permissions');
-    clearPermissionsCache();
-
-    setUser(null);
-    setActivePage('booking');
-    setProcessingCase(null);
-    setMaintenanceModeActive(false);
-
-    // On mobile, go directly to login instead of introduction page
-    if (isMobileDevice()) {
-      setShowMobileEntry(false);
-    }
-
-    showSuccess('Maintenance Mode', 'You have been logged out due to system maintenance');
-  };
-
-  if (!user) {
-    // Show mobile entry page first on mobile devices
-    if (isMobileDevice() && showMobileEntry) {
-      return (
-        <>
-          <MobileEntryPage onProceedToLogin={handleProceedToLogin} />
-          {/* Also render login in background for desktop fallback */}
-          <div style={{ display: 'none' }}>
-            <SupabaseLogin onLogin={handleLogin} />
-          </div>
-        </>
-      );
-    }
-
-    // Show login directly on desktop or after mobile entry
-    return <SupabaseLogin onLogin={handleLogin} />;
-  }
-
-  return (
-    <div className="app">
-      {/* Desktop Header */}
-      <header className="app-header desktop-header">
-        <div className="header-content">
-          <div className="header-left">
-            <h1>
-              <DatabaseConnectionStatus />
-              Transmedic Case Booking
-            </h1>
-            <div className="header-info">
-              <div className="role-country-info">
-                <span className="info-label">Role:</span>
-                <span className={`role-badge ${user.role}`}>{user.role.replace('-', ' ').toUpperCase()}</span>
-                {user.selectedCountry && (
-                  <>
-                    <span className="info-label">Country:</span>
-                    <span className="country-badge">
-                      {user.selectedCountry}
-                    </span>
-                  </>
-                )}
-                {/* Admin Panel in Header */}
-                {hasAdminAccess(user) && (
-                  <div className="header-admin-panel" ref={adminPanelRef}>
-                    <button
-                      className={`header-admin-toggle ${adminPanelExpanded ? 'expanded' : ''}`}
-                      onClick={toggleAdminPanel}
-                      title="Admin Panel"
-                    >
-                      <span className="admin-icon">👑</span>
-                      <span className="admin-label">Admin</span>
-                      <span className={`chevron ${adminPanelExpanded ? 'down' : 'right'}`}>
-                        {adminPanelExpanded ? '▼' : '▶'}
-                      </span>
-                    </button>
-
-                    {adminPanelExpanded && (
-                      <div className="header-admin-submenu">
-                        {hasPermission(user.role, PERMISSION_ACTIONS.VIEW_REPORTS) && (
-                          <button
-                            onClick={() => {
-                              setActivePage('reports');
-                              playSound.click();
-                              setAdminPanelExpanded(false);
-                            }}
-                            className={`header-admin-item ${activePage === 'reports' ? 'active' : ''}`}
-                          >
-                            📊 Reports
-                          </button>
-                        )}
-                        {hasPermission(user.role, PERMISSION_ACTIONS.SYSTEM_SETTINGS) && (
-                          <button
-                            onClick={() => {
-                              setActivePage('system-settings');
-                              playSound.click();
-                              setAdminPanelExpanded(false);
-                            }}
-                            className={`header-admin-item ${activePage === 'system-settings' ? 'active' : ''}`}
-                          >
-                            ⚙️ System Settings
-                          </button>
-                        )}
-                        {hasPermission(user.role, PERMISSION_ACTIONS.CODE_TABLE_SETUP) && (
-                          <button
-                            onClick={() => {
-                              setActivePage('codetables');
-                              playSound.click();
-                              setAdminPanelExpanded(false);
-                            }}
-                            className={`header-admin-item ${activePage === 'codetables' ? 'active' : ''}`}
-                          >
-                            📊 Code Table Setup
-                          </button>
-                        )}
-                        {hasPermission(user.role, PERMISSION_ACTIONS.PERMISSION_MATRIX) && (
-                          <button
-                            onClick={() => {
-                              setActivePage('permissions');
-                              playSound.click();
-                              setAdminPanelExpanded(false);
-                            }}
-                            className={`header-admin-item ${activePage === 'permissions' ? 'active' : ''}`}
-                          >
-                            🔐 Permissions
-                          </button>
-                        )}
-                        {hasPermission(user.role, PERMISSION_ACTIONS.EMAIL_CONFIG) && (
-                          <button
-                            onClick={() => {
-                              setActivePage('email-config');
-                              playSound.click();
-                              setAdminPanelExpanded(false);
-                            }}
-                            className={`header-admin-item ${activePage === 'email-config' ? 'active' : ''}`}
-                          >
-                            📧 Email Configuration
-                          </button>
-                        )}
-                        {hasPermission(user.role, PERMISSION_ACTIONS.VIEW_USERS) && (
-                          <button
-                            onClick={() => {
-                              setActivePage('users');
-                              playSound.click();
-                              setAdminPanelExpanded(false);
-                            }}
-                            className={`header-admin-item ${activePage === 'users' ? 'active' : ''}`}
-                          >
-                            👥 User Management
-                          </button>
-                        )}
-                        {hasPermission(user.role, PERMISSION_ACTIONS.AUDIT_LOGS) && (
-                          <button
-                            onClick={() => {
-                              setActivePage('audit-logs');
-                              playSound.click();
-                              setAdminPanelExpanded(false);
-                            }}
-                            className={`header-admin-item ${activePage === 'audit-logs' ? 'active' : ''}`}
-                          >
-                            📊 Audit Logs
-                          </button>
-                        )}
-                        {hasPermission(user.role, PERMISSION_ACTIONS.BACKUP_RESTORE) && (
-                          <button
-                            onClick={() => {
-                              setActivePage('backup-restore');
-                              playSound.click();
-                              setAdminPanelExpanded(false);
-                            }}
-                            className={`header-admin-item ${activePage === 'backup-restore' ? 'active' : ''}`}
-                          >
-                            💾 Backup & Restore
-                          </button>
-                        )}
-                        {hasPermission(user.role, PERMISSION_ACTIONS.IMPORT_DATA) && (
-                          <button
-                            onClick={() => {
-                              setActivePage('data-import');
-                              playSound.click();
-                              setAdminPanelExpanded(false);
-                            }}
-                            className={`header-admin-item ${activePage === 'data-import' ? 'active' : ''}`}
-                          >
-                            📥 Data Import
-                          </button>
-                        )}
-                      </div>
-                    )}
-                  </div>
-                )}
-              </div>
-            </div>
-          </div>
-          <div className="header-right">
-            <div className="logged-in-info">
-              <span className="logged-in-label">Logged in as:</span>
-              <span className="user-display-name">{user.name}</span>
-            </div>
-            <div className="header-actions">
-              <NotificationBell />
-              <Settings />
-              <button onClick={handleLogout} className="logout-button">
-                Logout
-              </button>
-            </div>
-          </div>
-        </div>
-      </header>
-
-      {/* Mobile Header */}
-      <MobileHeader user={user} />
-
-      <nav className="app-nav">
-        <div className="nav-buttons">
-          {hasPermission(user.role, PERMISSION_ACTIONS.CREATE_CASE) && (
-            <button
-              onClick={() => {
-                setActivePage('booking');
-                playSound.click();
-              }}
-              className={activePage === 'booking' ? 'active' : ''}
-            >
-              📝 New Case Booking
-            </button>
-          )}
-          {hasPermission(user.role, PERMISSION_ACTIONS.VIEW_CASES) && (
-            <button
-              onClick={() => {
-                setActivePage('cases');
-                playSound.click();
-              }}
-              className={activePage === 'cases' ? 'active' : ''}
-              data-page="cases"
-            >
-              📋 View All Cases
-            </button>
-          )}
-          <StatusLegend />
-          {hasPermission(user.role, PERMISSION_ACTIONS.BOOKING_CALENDAR) && (
-            <button
-              onClick={() => {
-                setActivePage('calendar');
-                playSound.click();
-              }}
-              className={activePage === 'calendar' ? 'active' : ''}
-            >
-              📅 Booking Calendar
-            </button>
-          )}
-          {hasPermission(user.role, PERMISSION_ACTIONS.EDIT_SETS) && (
-            <button
-              onClick={() => {
-                setActivePage('sets');
-                playSound.click();
-              }}
-              className={activePage === 'sets' ? 'active' : ''}
-            >
-              ⚙️ Edit Sets
-            </button>
-          )}
-        </div>
-      </nav>
-
-      <main className="app-main">
-        {activePage === 'booking' && (() => {
-          const canCreate = hasPermission(user.role, PERMISSION_ACTIONS.CREATE_CASE);
-          return canCreate;
-        })() && (
-          <CaseBookingForm onCaseSubmitted={handleCaseSubmitted} />
-        )}
-
-        {activePage === 'booking' && !hasPermission(user.role, PERMISSION_ACTIONS.CREATE_CASE) && (
-          <div className="permission-denied">
-            <div className="permission-denied-content">
-              <h2>🚫 Access Denied</h2>
-              <p>You don't have permission to create new cases.</p>
-              <p>Your role (<span className={`role-badge ${user.role}`}>{user.role.replace('-', ' ').toUpperCase()}</span>) does not allow case booking access.</p>
-              <button
-                onClick={() => {
-                  setActivePage('cases');
-                  playSound.click();
-                }}
-                className="btn btn-primary btn-lg"
-              >
-                View Cases Instead
-              </button>
-            </div>
-          </div>
-        )}
-
-        {activePage === 'cases' && hasPermission(user.role, PERMISSION_ACTIONS.VIEW_CASES) && (
-          <CasesList
-            onProcessCase={handleProcessCase}
-            currentUser={user}
-            highlightedCaseId={highlightedCaseId}
-            onClearHighlight={() => setHighlightedCaseId(null)}
-            onNavigateToPermissions={() => {
-              setActivePage('permissions');
-              playSound.click();
-            }}
-          />
-        )}
-
-        {activePage === 'process' && processingCase && (
-          <ProcessOrderPage
-            caseData={processingCase}
-            onProcessComplete={handleProcessComplete}
-            onBack={handleBackToCases}
-          />
-        )}
-
-        {activePage === 'users' && hasPermission(user.role, PERMISSION_ACTIONS.VIEW_USERS) && (
-          <UserManagement />
-        )}
-
-        {activePage === 'audit-logs' && hasPermission(user.role, PERMISSION_ACTIONS.AUDIT_LOGS) && (
-          <AuditLogs />
-        )}
-
-        {activePage === 'permissions' && hasPermission(user.role, PERMISSION_ACTIONS.PERMISSION_MATRIX) && (
-          <PermissionMatrixPage />
-        )}
-
-        {activePage === 'email-config' && hasPermission(user.role, PERMISSION_ACTIONS.EMAIL_CONFIG) && (
-          <SimplifiedEmailConfig />
-        )}
-
-        {activePage === 'calendar' && hasPermission(user.role, PERMISSION_ACTIONS.BOOKING_CALENDAR) && (
-          <BookingCalendar
-            onCaseClick={handleCalendarCaseClick}
-            onDateClick={hasPermission(user.role, PERMISSION_ACTIONS.CREATE_CASE) ? handleCalendarDateClick : undefined}
-          />
-        )}
-
-        {activePage === 'sets' && hasPermission(user.role, PERMISSION_ACTIONS.EDIT_SETS) && (
-          <EditSets />
-        )}
-
-        {activePage === 'reports' && hasPermission(user.role, PERMISSION_ACTIONS.VIEW_REPORTS) && (
-          <Reports />
-        )}
-
-        {activePage === 'codetables' && hasPermission(user.role, PERMISSION_ACTIONS.CODE_TABLE_SETUP) && (
-          <CodeTableSetup />
-        )}
-
-        {activePage === 'backup-restore' && hasPermission(user.role, PERMISSION_ACTIONS.BACKUP_RESTORE) && (
-          <BackupRestore />
-        )}
-
-        {activePage === 'data-import' && hasPermission(user.role, PERMISSION_ACTIONS.IMPORT_DATA) && (
-          <DataImport />
-        )}
-
-        {activePage === 'system-settings' && hasPermission(user.role, PERMISSION_ACTIONS.SYSTEM_SETTINGS) && (
-          <SystemSettings />
-        )}
-      </main>
-
-      <footer className="app-footer">
-        <div className="footer-content">
-          <p>&copy; 2025 Transmedic Case Booking. All rights reserved.</p>
-          <p>Logged in as: {user.name} ({user.role})</p>
-        </div>
-      </footer>
-
-      {showWelcomePopup && (
-        <WelcomePopup
-          user={user}
-          onClose={() => setShowWelcomePopup(false)}
-        />
-      )}
-
-      {showPasswordChangeModal && user && (
-        <div className="modal-overlay" onClick={() => {}}>
-          <div className="modal-content password-change-modal" onClick={(e) => e.stopPropagation()}>
-            <div className="modal-header">
-              <h3>Password Change Required</h3>
-            </div>
-            <div className="modal-body">
-              <p>Your password is temporary and must be changed before you can continue.</p>
-              <p><strong>User:</strong> {user.name} ({user.username})</p>
-
-              {passwordChangeData.error && (
-                <div className="alert alert-danger">
-                  {passwordChangeData.error}
-                </div>
-              )}
-
-              <div className="form-group">
-                <label htmlFor="newPassword">New Password</label>
-                <input
-                  type="password"
-                  id="newPassword"
-                  value={passwordChangeData.newPassword}
-                  onChange={(e) => setPasswordChangeData(prev => ({ ...prev, newPassword: e.target.value, error: '' }))}
-                  placeholder="Enter your new password (min 8 characters)"
-                  className="form-control"
-                  disabled={passwordChangeData.isChanging}
-                  minLength={8}
-                />
-                <small className="form-text text-muted">
-                  Password must be at least 8 characters long
-                </small>
-              </div>
-              <div className="form-group">
-                <label htmlFor="confirmPassword">Confirm Password</label>
-                <input
-                  type="password"
-                  id="confirmPassword"
-                  value={passwordChangeData.confirmPassword}
-                  onChange={(e) => setPasswordChangeData(prev => ({ ...prev, confirmPassword: e.target.value, error: '' }))}
-                  placeholder="Confirm your new password"
-                  className="form-control"
-                  disabled={passwordChangeData.isChanging}
-                />
-              </div>
-            </div>
-            <div className="modal-footer">
-              <button
-                className="btn btn-secondary"
-                onClick={handlePasswordChangeCancel}
-                disabled={passwordChangeData.isChanging}
-              >
-                Logout
-              </button>
-              <button
-                className="btn btn-primary"
-                onClick={handlePasswordChangeSubmit}
-                disabled={passwordChangeData.isChanging || !passwordChangeData.newPassword || !passwordChangeData.confirmPassword}
-              >
-                {passwordChangeData.isChanging ? 'Changing Password...' : 'Change Password'}
-              </button>
-            </div>
-          </div>
-        </div>
-      )}
-
-      <LogoutConfirmation
-        isOpen={showLogoutConfirmation}
-        onConfirm={confirmLogout}
-        onCancel={cancelLogout}
-        userName={user?.name}
-      />
-
-      {/* Cache Version Mismatch Popup */}
-      <CacheVersionMismatchPopup
-        isOpen={showMismatchPopup}
-        outdatedTypes={outdatedTypes}
-        changedVersions={changedVersions}
-        onForceLogout={forceLogout}
-      />
-
-      {showVersionUpdatePopup && (
-        <VersionUpdatePopup
-          currentVersion={versionUpdateInfo.currentVersion}
-          previousVersion={versionUpdateInfo.previousVersion}
-          onConfirm={handleVersionUpdateConfirm}
-        />
-      )}
-
-      {/* Mobile Navigation */}
-      <MobileNavigation
-        user={user}
-        activePage={activePage}
-        onNavigate={(page) => {
-          setActivePage(page);
-          playSound.click();
-        }}
-        onLogout={handleLogout}
-      />
-
-      {/* Maintenance Mode Modal */}
-      <MaintenanceMode
-        isActive={maintenanceModeActive}
-        onForceLogout={handleMaintenanceModeLogout}
-      />
-    </div>
-  );
-};
-
-// React Query client with optimized settings for real-time data
-const queryClient = new QueryClient({
-  defaultOptions: {
-    queries: {
-      // Disable caching for live data - always fetch fresh
-      staleTime: 0,
-      gcTime: 1000 * 60 * 5, // 5 minutes
-      refetchOnWindowFocus: true,
-      refetchOnReconnect: true,
-      retry: (failureCount, error) => {
-        // Don't retry on 4xx errors
-        const status = (error as any)?.status;
-        if (status >= 400 && status < 500) return false;
-        return failureCount < 3;
-      },
-    },
-    mutations: {
-      retry: 1,
-    },
-  },
-});
-
-const App: React.FC = () => {
-  return (
-    <ErrorBoundary>
-      <QueryClientProvider client={queryClient}>
-        <SoundProvider>
-          <NotificationProvider>
-            <ToastProvider>
-              <RealtimeProvider>
-                <AppContent />
-              </RealtimeProvider>
-            </ToastProvider>
-          </NotificationProvider>
-        </SoundProvider>
-      </QueryClientProvider>
-    </ErrorBoundary>
-  );
-};
-
->>>>>>> fe0b27eb
+import React, { useState, useEffect, useRef } from 'react';
+import SupabaseLogin from './components/SupabaseLogin';
+import MobileEntryPage from './components/MobileEntryPage';
+import ErrorBoundary from './components/ErrorBoundary';
+import CaseBookingForm from './components/CaseBookingForm';
+import CasesList from './components/CasesList';
+import ProcessOrderPage from './components/ProcessOrderPage';
+import UserManagement from './components/UserManagement';
+import EditSets from './components/EditSets';
+import Reports from './components/Reports';
+import BookingCalendar from './components/BookingCalendar';
+import CodeTableSetup from './components/CodeTableSetup';
+import WelcomePopup from './components/WelcomePopup';
+import PermissionMatrixPage from './components/PermissionMatrixPage';
+import AuditLogs from './components/AuditLogs';
+import SimplifiedEmailConfig from './components/SimplifiedEmailConfig';
+import BackupRestore from './components/BackupRestore';
+import DataImport from './components/DataImport';
+import SystemSettings from './components/SystemSettings';
+import LogoutConfirmation from './components/LogoutConfirmation';
+import SSOCallback from './components/SSOCallback';
+import { User, CaseBooking } from './types';
+import { logout, validateSession } from './utils/auth';
+import UserService from './services/userService';
+import { hasPermission, PERMISSION_ACTIONS, initializePermissions } from './utils/permissions';
+import { getSupabaseCodeTables } from './utils/supabaseCodeTableService';
+import { auditLogout } from './utils/auditService';
+import { SoundProvider, useSound } from './contexts/SoundContext';
+import { NotificationProvider, useNotifications } from './contexts/NotificationContext';
+import { ToastProvider, useToast } from './components/ToastContainer';
+import { QueryClient, QueryClientProvider } from '@tanstack/react-query';
+import { RealtimeProvider } from './components/RealtimeProvider';
+import { getSystemConfig } from './utils/systemSettingsService';
+import { useCacheVersionManager } from './hooks/useCacheVersionManager';
+import { SafeStorage } from './utils/secureDataManager';
+import NotificationBell from './components/NotificationBell';
+import Settings from './components/Settings';
+import { initializeVersionManager, handleVersionUpdate, updateStoredAppVersion } from './utils/appVersionManager';
+import VersionUpdatePopup from './components/VersionUpdatePopup';
+import StatusLegend from './components/StatusLegend';
+import MobileNavigation from './components/MobileNavigation';
+import MobileHeader from './components/MobileHeader';
+import CacheVersionMismatchPopup from './components/CacheVersionMismatchPopup';
+import MaintenanceMode from './components/MaintenanceMode';
+import DatabaseConnectionStatus from './components/DatabaseConnectionStatus';
+import './assets/components/App.css';
+import './assets/components/CodeTableSetup.css';
+import './assets/components/AuditLogs.css';
+import './assets/components/MobileNavigation.css';
+import './assets/components/MobileHeader.css';
+import './assets/components/MobileLayout.css';
+import './assets/components/MobileComponents.css';
+import './assets/components/MobileEntryPage.css';
+import './assets/components/MobileOverrides.css'; // Load last for maximum specificity
+
+type ActivePage = 'booking' | 'cases' | 'process' | 'users' | 'sets' | 'reports' | 'calendar' | 'permissions' | 'codetables' | 'audit-logs' | 'email-config' | 'backup-restore' | 'data-import' | 'system-settings';
+
+const AppContent: React.FC = () => {
+  const [user, setUser] = useState<User | null>(null);
+  const [showMobileEntry, setShowMobileEntry] = useState(false);
+  const [activePage, setActivePage] = useState<ActivePage>('booking');
+  const [processingCase, setProcessingCase] = useState<CaseBooking | null>(null);
+  const [showWelcomePopup, setShowWelcomePopup] = useState(false);
+  const [showPasswordChangeModal, setShowPasswordChangeModal] = useState(false);
+  const [passwordChangeData, setPasswordChangeData] = useState({
+    newPassword: '',
+    confirmPassword: '',
+    isChanging: false,
+    error: ''
+  });
+  const [showLogoutConfirmation, setShowLogoutConfirmation] = useState(false);
+  const [showVersionUpdatePopup, setShowVersionUpdatePopup] = useState(false);
+  const [versionUpdateInfo, setVersionUpdateInfo] = useState<{currentVersion: string; previousVersion: string}>({currentVersion: '', previousVersion: ''});
+  const [adminPanelExpanded, setAdminPanelExpanded] = useState(false);
+  const [highlightedCaseId, setHighlightedCaseId] = useState<string | null>(null);
+  const [maintenanceModeActive, setMaintenanceModeActive] = useState(false);
+  const adminPanelRef = useRef<HTMLDivElement>(null);
+  const { playSound } = useSound();
+  const { addNotification } = useNotifications();
+  const { showSuccess, showError, showWarning, showInfo } = useToast();
+
+  // Cache version management - Re-enabled with improved UX
+  const {
+    showMismatchPopup,
+    outdatedTypes,
+    changedVersions,
+    forceLogout
+    // manualVersionCheck - removed unused variable
+  } = useCacheVersionManager();
+
+  // App version management with logout on version change - DYNAMIC VERSION TRACKING
+  useEffect(() => {
+    // Prevent double initialization in React Strict Mode
+    if (window.versionCheckInProgress) {
+      return;
+    }
+
+    window.versionCheckInProgress = true;
+
+    const versionCheck = initializeVersionManager();
+    
+    // Debug logging with current version
+    // If app version or cache version changed, handle it
+    const anyVersionChanged = versionCheck.versionChanged || versionCheck.cacheVersionChanged;
+
+    if (anyVersionChanged) {
+      let updateMessage = '🔄 ';
+      const changes = [];
+
+      if (versionCheck.versionChanged) {
+        changes.push(`App version: ${versionCheck.storedVersion} → ${versionCheck.currentVersion}`);
+      }
+      if (versionCheck.cacheVersionChanged) {
+        changes.push(`Cache version: ${versionCheck.storedCacheVersion} → ${versionCheck.currentCacheVersion}`);
+      }
+
+      updateMessage += changes.join(', ') + ' - clearing cache';
+      
+      // CRITICAL FIX: Update stored versions FIRST to prevent infinite loop
+      updateStoredAppVersion();
+      
+      if (versionCheck.userLoggedIn) {
+        // Show popup for logged users
+        setVersionUpdateInfo({
+          currentVersion: `${versionCheck.currentVersion} (Cache: ${versionCheck.currentCacheVersion})`,
+          previousVersion: `${versionCheck.storedVersion || 'Unknown'} (Cache: ${versionCheck.storedCacheVersion || 'Unknown'})`
+        });
+        setShowVersionUpdatePopup(true);
+      } else {
+        // For non-logged users, clear cache and reload immediately
+        // Version tracking now in system_settings table, not localStorage
+
+        // Clear sessionStorage only
+        sessionStorage.clear();
+
+        // Clear browser cache if possible
+        if ('caches' in window) {
+          caches.keys().then(names => {
+            return Promise.all(names.map(name => caches.delete(name)));
+          }).then(() => {
+            // Force reload to get fresh content
+            setTimeout(() => window.location.reload(), 500);
+          }).catch(err => {
+            console.error('Error clearing cache:', err);
+            // Force reload anyway
+            setTimeout(() => window.location.reload(), 500);
+          });
+        } else {
+          // No cache API support, just reload
+          setTimeout(() => window.location.reload(), 500);
+        }
+      }
+    } else {
+      // Normal version logging - ensure versions are stored
+      updateStoredAppVersion();
+    }
+
+    // Initialize UserService with existing user session if available
+    const initializeUserService = async () => {
+      try {
+        const existingUser = await UserService.getCurrentUser();
+        if (existingUser && !user) {
+          setUser(existingUser);
+        }
+      } catch (error) {
+        // No existing user session found
+      }
+    };
+
+    initializeUserService();
+
+    // Cleanup flag after initialization
+    return () => {
+      window.versionCheckInProgress = false;
+    };
+    // eslint-disable-next-line react-hooks/exhaustive-deps
+  }, []); // Only run on mount - user state check is intentional initialization
+
+  // Check maintenance mode status
+  useEffect(() => {
+    const checkMaintenanceMode = async () => {
+      try {
+        const config = await getSystemConfig();
+        setMaintenanceModeActive(config.maintenanceMode);
+      } catch (error) {}
+    };
+
+    checkMaintenanceMode();
+
+    // Set up periodic check for maintenance mode changes
+    const maintenanceCheckInterval = setInterval(checkMaintenanceMode, 30000); // Check every 30 seconds
+
+    // Set up periodic session validation to prevent concurrent sessions
+    const sessionValidationInterval = setInterval(async () => {
+      const currentUser = UserService.getCurrentUserSync();
+      if (currentUser) {
+        const isValidSession = await validateSession();
+        if (!isValidSession) {
+          console.warn('🚫 Session invalidated during periodic check, logging out user');
+          await logout();
+          setUser(null);
+          if (isMobileDevice()) {
+            setShowMobileEntry(true);
+          }
+        }
+      }
+    }, 60000); // Check every minute
+
+    return () => {
+      clearInterval(maintenanceCheckInterval);
+      clearInterval(sessionValidationInterval);
+    };
+  }, []);
+
+  // Set up global error handling listeners
+  useEffect(() => {
+    const handleToastEvent = (event: CustomEvent) => {
+      const { type, message } = event.detail;
+      const [title, ...messageParts] = message.split('\n\n');
+      const detailMessage = messageParts.join('\n\n');
+
+      switch (type) {
+        case 'success':
+          showSuccess(title, detailMessage || '');
+          break;
+        case 'error':
+          showError(title, detailMessage || '');
+          break;
+        case 'warning':
+          showWarning(title, detailMessage || '');
+          break;
+        case 'info':
+          showInfo(title, detailMessage || '');
+          break;
+      }
+    };
+
+    const handleNotificationEvent = (event: CustomEvent) => {
+      const { type, message } = event.detail;
+      addNotification({
+        type,
+        title: type.charAt(0).toUpperCase() + type.slice(1),
+        message
+      });
+    };
+
+    window.addEventListener('showToast', handleToastEvent as EventListener);
+    window.addEventListener('showNotification', handleNotificationEvent as EventListener);
+
+    return () => {
+      window.removeEventListener('showToast', handleToastEvent as EventListener);
+      window.removeEventListener('showNotification', handleNotificationEvent as EventListener);
+    };
+  }, [showSuccess, showError, showWarning, showInfo, addNotification]);
+
+  // Check if this is an SSO callback route after all hooks
+  const isCallbackRoute = window.location.pathname === '/auth/callback' || window.location.search.includes('code=');
+
+  // Check if this is a mobile device
+  const isMobileDevice = () => {
+    return window.innerWidth <= 1366 || /Android|iPhone|iPad|iPod|BlackBerry|IEMobile|Opera Mini/i.test(navigator.userAgent);
+  };
+
+  useEffect(() => {
+    // Initialize code tables and permissions
+    const initialize = async () => {
+      try {
+        // Initialize Supabase code tables instead of legacy localStorage
+        await getSupabaseCodeTables();
+        // Force refresh permissions on app startup to handle browser refresh scenarios
+        await initializePermissions(true);
+
+        const currentUser = UserService.getCurrentUserSync();
+        if (currentUser) {
+          // Validate session to prevent concurrent logins
+          const isValidSession = await validateSession();
+          if (isValidSession) {
+            setUser(currentUser);
+            // User is already logged in with valid session, no need to show mobile entry
+          } else {
+            // Invalid session, force logout
+            console.warn('🚫 Invalid session detected, logging out user');
+            await logout();
+            setUser(null);
+            if (isMobileDevice()) {
+              setShowMobileEntry(true);
+            }
+          }
+        } else if (isMobileDevice()) {
+          setShowMobileEntry(true); // Only show mobile entry if no user and on mobile
+        }
+
+        // DISABLED: Health monitoring causing infinite loops
+      } catch (error) {
+        console.error('Error during initialization:', error);
+        // Still try to get current user even if initialization fails
+        const currentUser = UserService.getCurrentUserSync();
+        if (currentUser) {
+          setUser(currentUser);
+          // User is already logged in, no need to show mobile entry
+        } else if (isMobileDevice()) {
+          setShowMobileEntry(true); // Only show mobile entry if no user and on mobile
+        }
+      }
+    };
+
+    initialize();
+    // eslint-disable-next-line react-hooks/exhaustive-deps
+  }, []); // Only run on mount - user state is intentionally managed within
+
+  // Mobile entry is handled in the initialization useEffect above
+
+  // Close admin panel when clicking outside
+  useEffect(() => {
+    const handleClickOutside = (event: MouseEvent) => {
+      if (adminPanelRef.current && !adminPanelRef.current.contains(event.target as Node) && adminPanelExpanded) {
+        setAdminPanelExpanded(false);
+      }
+    };
+
+    if (adminPanelExpanded) {
+      document.addEventListener('mousedown', handleClickOutside);
+    }
+
+    return () => {
+      document.removeEventListener('mousedown', handleClickOutside);
+    };
+  }, [adminPanelExpanded]);
+
+  // Return SSO callback component if needed (after all hooks)
+  if (isCallbackRoute) {
+    return <SSOCallback />;
+  }
+
+  const handleLogin = async (loggedInUser: User) => {
+    // Synchronize UserService with authenticated user
+    await UserService.setCurrentUser(loggedInUser);
+
+    // Check if user has temporary password and needs to change it
+    if (loggedInUser.isTemporaryPassword) {
+      setUser(loggedInUser);
+      setShowPasswordChangeModal(true);
+      return;
+    }
+
+    setUser(loggedInUser);
+    setShowWelcomePopup(true);
+    setShowMobileEntry(false);
+
+    // Refresh permissions cache for the new user to ensure correct permissions
+    try {
+      // Force refresh permissions on login to ensure fresh permissions
+      await initializePermissions(true);
+    } catch (error) {
+      console.error('❌ Failed to refresh permissions on user login:', error);
+    }
+
+    playSound.success();
+    showSuccess('Welcome back!', `You're now logged in as ${loggedInUser.name}`);
+    addNotification({
+      title: 'Successful Login',
+      message: `Welcome back, ${loggedInUser.name}! You're logged in as ${loggedInUser.role}.`,
+      type: 'success'
+    });
+  };
+
+  const handleProceedToLogin = () => {
+    setShowMobileEntry(false);
+    playSound.click();
+  };
+
+  const validatePassword = (password: string): string[] => {
+    const errors: string[] = [];
+    if (password.length < 8) {
+      errors.push('Password must be at least 8 characters long');
+    }
+    if (!/[A-Z]/.test(password)) {
+      errors.push('Password must contain at least one uppercase letter');
+    }
+    if (!/[a-z]/.test(password)) {
+      errors.push('Password must contain at least one lowercase letter');
+    }
+    if (!/[0-9]/.test(password)) {
+      errors.push('Password must contain at least one number');
+    }
+    return errors;
+  };
+
+  const handlePasswordChangeSubmit = async () => {
+    if (!user) return;
+
+    const { newPassword, confirmPassword } = passwordChangeData;
+
+    // Validation
+    const errors: string[] = [];
+
+    if (!newPassword.trim()) {
+      errors.push('New password is required');
+    }
+
+    if (!confirmPassword.trim()) {
+      errors.push('Password confirmation is required');
+    }
+
+    if (newPassword !== confirmPassword) {
+      errors.push('Passwords do not match');
+    }
+
+    const passwordErrors = validatePassword(newPassword);
+    errors.push(...passwordErrors);
+
+    if (errors.length > 0) {
+      setPasswordChangeData(prev => ({
+        ...prev,
+        error: errors.join('. ')
+      }));
+      return;
+    }
+
+    // Change password
+    setPasswordChangeData(prev => ({ ...prev, isChanging: true, error: '' }));
+
+    try {
+      const { updateSupabaseUserPassword } = await import('./utils/supabaseUserService');
+      const success = await updateSupabaseUserPassword(user.id, newPassword);
+
+      if (!success) {
+        throw new Error('Failed to update password');
+      }
+
+      // Update user state to remove temporary password flag
+      setUser(prev => prev ? { ...prev, isTemporaryPassword: false } : null);
+      setShowPasswordChangeModal(false);
+      setPasswordChangeData({
+        newPassword: '',
+        confirmPassword: '',
+        isChanging: false,
+        error: ''
+      });
+      setShowWelcomePopup(true);
+      showSuccess('Password changed successfully!', 'Your password has been updated and you can now access the application.');
+
+    } catch (error) {
+      console.error('Password change failed:', error);
+      setPasswordChangeData(prev => ({
+        ...prev,
+        isChanging: false,
+        error: 'Failed to change password. Please try again or contact support.'
+      }));
+    }
+  };
+
+  const handlePasswordChangeCancel = () => {
+    setUser(null);
+    setShowPasswordChangeModal(false);
+    setPasswordChangeData({
+      newPassword: '',
+      confirmPassword: '',
+      isChanging: false,
+      error: ''
+    });
+  };
+
+  const handleLogout = () => {
+    setShowLogoutConfirmation(true);
+  };
+
+  const confirmLogout = async () => {
+    // Add audit log for logout before clearing user
+    if (user) {
+      await auditLogout(user.name, user.id, user.role, user.selectedCountry);
+    }
+
+    await logout();
+
+    // Clear UserService cache
+    await UserService.logout();
+
+    // Clear permissions cache on logout to prevent stale permissions for next user
+    const { clearPermissionsCache } = await import('./utils/permissions');
+    clearPermissionsCache();
+
+    setUser(null);
+    setActivePage('booking');
+    setProcessingCase(null);
+    setShowLogoutConfirmation(false);
+    // On mobile, go directly to login instead of introduction page
+    if (isMobileDevice()) {
+      setShowMobileEntry(false);
+    }
+    playSound.click();
+    showSuccess('Logged Out', 'You have been successfully logged out of the system');
+  };
+
+  const cancelLogout = () => {
+    setShowLogoutConfirmation(false);
+  };
+
+  const handleVersionUpdateConfirm = async () => {
+    setShowVersionUpdatePopup(false);
+    await handleVersionUpdate('App or cache version updated');
+  };
+
+  const handleCaseSubmitted = () => {
+    // Only change page to 'cases' if not currently on 'sets' page
+    if (activePage !== 'sets') {
+      setActivePage('cases');
+    }
+    playSound.submit();
+    showSuccess('Case Submitted!', 'Your case booking has been submitted successfully with a reference number.');
+    addNotification({
+      title: 'New Case Submitted',
+      message: 'A new case booking has been created and assigned a reference number.',
+      type: 'success'
+    });
+  };
+
+  const handleProcessCase = (caseData: CaseBooking) => {
+    setProcessingCase(caseData);
+    setActivePage('process');
+    playSound.click();
+  };
+
+  const handleProcessComplete = () => {
+    setProcessingCase(null);
+    setActivePage('cases');
+    playSound.statusChange();
+    showSuccess('Order Processed!', 'The order has been successfully prepared and is ready for delivery.');
+    addNotification({
+      title: 'Order Processing Complete',
+      message: 'An order has been successfully processed and prepared for delivery.',
+      type: 'success'
+    });
+  };
+
+  const handleBackToCases = () => {
+    setProcessingCase(null);
+    setActivePage('cases');
+    playSound.click();
+  };
+
+  const handleCalendarCaseClick = async (caseId: string) => {
+    try {
+      // Clear any previous pre-fill data that might interfere with case viewing
+      await SafeStorage.removeItem('calendar_prefill_date');
+      await SafeStorage.removeItem('calendar_prefill_department');
+
+      // Navigate to cases view and highlight the specific case
+      setHighlightedCaseId(caseId);
+      setActivePage('cases');
+    } catch (error) {
+      console.error('Error navigating to case from calendar:', error);
+      // Still try to navigate to the cases page
+      setHighlightedCaseId(caseId);
+      setActivePage('cases');
+    }
+    playSound.click();
+  };
+
+  const handleCalendarDateClick = async (date: Date, department: string) => {
+    // Store the selected date and department for pre-filling the booking form
+    await SafeStorage.setItem('calendar_prefill_date', date.toISOString(), { ttl: 24 * 60 * 60 * 1000 }); // 24 hours
+    await SafeStorage.setItem('calendar_prefill_department', department, { ttl: 24 * 60 * 60 * 1000 }); // 24 hours
+
+    // Switch to booking page
+    setActivePage('booking');
+    playSound.click();
+  };
+
+  // Helper function to check if user has admin access
+  const hasAdminAccess = (user: User | null): boolean => {
+    if (!user) return false;
+
+    // Admin and IT roles always have admin access
+    if (user.role === 'admin' || user.role === 'it') {
+      return true;
+    }
+
+    // For other roles, check specific permissions
+    return hasPermission(user.role, PERMISSION_ACTIONS.VIEW_USERS);
+  };
+
+  // Helper function to toggle admin panel
+  const toggleAdminPanel = () => {
+    setAdminPanelExpanded(!adminPanelExpanded);
+    playSound.click();
+  };
+
+  // Handle maintenance mode forced logout
+  const handleMaintenanceModeLogout = async () => {
+    if (user) {
+      await auditLogout(user.name, user.id, user.role, user.selectedCountry);
+    }
+
+    await logout();
+
+    // Clear permissions cache on maintenance mode logout
+    const { clearPermissionsCache } = await import('./utils/permissions');
+    clearPermissionsCache();
+
+    setUser(null);
+    setActivePage('booking');
+    setProcessingCase(null);
+    setMaintenanceModeActive(false);
+
+    // On mobile, go directly to login instead of introduction page
+    if (isMobileDevice()) {
+      setShowMobileEntry(false);
+    }
+
+    showSuccess('Maintenance Mode', 'You have been logged out due to system maintenance');
+  };
+
+  if (!user) {
+    // Show mobile entry page first on mobile devices
+    if (isMobileDevice() && showMobileEntry) {
+      return (
+        <>
+          <MobileEntryPage onProceedToLogin={handleProceedToLogin} />
+          {/* Also render login in background for desktop fallback */}
+          <div style={{ display: 'none' }}>
+            <SupabaseLogin onLogin={handleLogin} />
+          </div>
+        </>
+      );
+    }
+
+    // Show login directly on desktop or after mobile entry
+    return <SupabaseLogin onLogin={handleLogin} />;
+  }
+
+  return (
+    <div className="app">
+      {/* Desktop Header */}
+      <header className="app-header desktop-header">
+        <div className="header-content">
+          <div className="header-left">
+            <h1>
+              <DatabaseConnectionStatus />
+              Transmedic Case Booking
+            </h1>
+            <div className="header-info">
+              <div className="role-country-info">
+                <span className="info-label">Role:</span>
+                <span className={`role-badge ${user.role}`}>{user.role.replace('-', ' ').toUpperCase()}</span>
+                {user.selectedCountry && (
+                  <>
+                    <span className="info-label">Country:</span>
+                    <span className="country-badge">
+                      {user.selectedCountry}
+                    </span>
+                  </>
+                )}
+                {/* Admin Panel in Header */}
+                {hasAdminAccess(user) && (
+                  <div className="header-admin-panel" ref={adminPanelRef}>
+                    <button
+                      className={`header-admin-toggle ${adminPanelExpanded ? 'expanded' : ''}`}
+                      onClick={toggleAdminPanel}
+                      title="Admin Panel"
+                    >
+                      <span className="admin-icon">👑</span>
+                      <span className="admin-label">Admin</span>
+                      <span className={`chevron ${adminPanelExpanded ? 'down' : 'right'}`}>
+                        {adminPanelExpanded ? '▼' : '▶'}
+                      </span>
+                    </button>
+
+                    {adminPanelExpanded && (
+                      <div className="header-admin-submenu">
+                        {hasPermission(user.role, PERMISSION_ACTIONS.VIEW_REPORTS) && (
+                          <button
+                            onClick={() => {
+                              setActivePage('reports');
+                              playSound.click();
+                              setAdminPanelExpanded(false);
+                            }}
+                            className={`header-admin-item ${activePage === 'reports' ? 'active' : ''}`}
+                          >
+                            📊 Reports
+                          </button>
+                        )}
+                        {hasPermission(user.role, PERMISSION_ACTIONS.SYSTEM_SETTINGS) && (
+                          <button
+                            onClick={() => {
+                              setActivePage('system-settings');
+                              playSound.click();
+                              setAdminPanelExpanded(false);
+                            }}
+                            className={`header-admin-item ${activePage === 'system-settings' ? 'active' : ''}`}
+                          >
+                            ⚙️ System Settings
+                          </button>
+                        )}
+                        {hasPermission(user.role, PERMISSION_ACTIONS.CODE_TABLE_SETUP) && (
+                          <button
+                            onClick={() => {
+                              setActivePage('codetables');
+                              playSound.click();
+                              setAdminPanelExpanded(false);
+                            }}
+                            className={`header-admin-item ${activePage === 'codetables' ? 'active' : ''}`}
+                          >
+                            📊 Code Table Setup
+                          </button>
+                        )}
+                        {hasPermission(user.role, PERMISSION_ACTIONS.PERMISSION_MATRIX) && (
+                          <button
+                            onClick={() => {
+                              setActivePage('permissions');
+                              playSound.click();
+                              setAdminPanelExpanded(false);
+                            }}
+                            className={`header-admin-item ${activePage === 'permissions' ? 'active' : ''}`}
+                          >
+                            🔐 Permissions
+                          </button>
+                        )}
+                        {hasPermission(user.role, PERMISSION_ACTIONS.EMAIL_CONFIG) && (
+                          <button
+                            onClick={() => {
+                              setActivePage('email-config');
+                              playSound.click();
+                              setAdminPanelExpanded(false);
+                            }}
+                            className={`header-admin-item ${activePage === 'email-config' ? 'active' : ''}`}
+                          >
+                            📧 Email Configuration
+                          </button>
+                        )}
+                        {hasPermission(user.role, PERMISSION_ACTIONS.VIEW_USERS) && (
+                          <button
+                            onClick={() => {
+                              setActivePage('users');
+                              playSound.click();
+                              setAdminPanelExpanded(false);
+                            }}
+                            className={`header-admin-item ${activePage === 'users' ? 'active' : ''}`}
+                          >
+                            👥 User Management
+                          </button>
+                        )}
+                        {hasPermission(user.role, PERMISSION_ACTIONS.AUDIT_LOGS) && (
+                          <button
+                            onClick={() => {
+                              setActivePage('audit-logs');
+                              playSound.click();
+                              setAdminPanelExpanded(false);
+                            }}
+                            className={`header-admin-item ${activePage === 'audit-logs' ? 'active' : ''}`}
+                          >
+                            📊 Audit Logs
+                          </button>
+                        )}
+                        {hasPermission(user.role, PERMISSION_ACTIONS.BACKUP_RESTORE) && (
+                          <button
+                            onClick={() => {
+                              setActivePage('backup-restore');
+                              playSound.click();
+                              setAdminPanelExpanded(false);
+                            }}
+                            className={`header-admin-item ${activePage === 'backup-restore' ? 'active' : ''}`}
+                          >
+                            💾 Backup & Restore
+                          </button>
+                        )}
+                        {hasPermission(user.role, PERMISSION_ACTIONS.IMPORT_DATA) && (
+                          <button
+                            onClick={() => {
+                              setActivePage('data-import');
+                              playSound.click();
+                              setAdminPanelExpanded(false);
+                            }}
+                            className={`header-admin-item ${activePage === 'data-import' ? 'active' : ''}`}
+                          >
+                            📥 Data Import
+                          </button>
+                        )}
+                      </div>
+                    )}
+                  </div>
+                )}
+              </div>
+            </div>
+          </div>
+          <div className="header-right">
+            <div className="logged-in-info">
+              <span className="logged-in-label">Logged in as:</span>
+              <span className="user-display-name">{user.name}</span>
+            </div>
+            <div className="header-actions">
+              <NotificationBell />
+              <Settings />
+              <button onClick={handleLogout} className="logout-button">
+                Logout
+              </button>
+            </div>
+          </div>
+        </div>
+      </header>
+
+      {/* Mobile Header */}
+      <MobileHeader user={user} />
+
+      <nav className="app-nav">
+        <div className="nav-buttons">
+          {hasPermission(user.role, PERMISSION_ACTIONS.CREATE_CASE) && (
+            <button
+              onClick={() => {
+                setActivePage('booking');
+                playSound.click();
+              }}
+              className={activePage === 'booking' ? 'active' : ''}
+            >
+              📝 New Case Booking
+            </button>
+          )}
+          {hasPermission(user.role, PERMISSION_ACTIONS.VIEW_CASES) && (
+            <button
+              onClick={() => {
+                setActivePage('cases');
+                playSound.click();
+              }}
+              className={activePage === 'cases' ? 'active' : ''}
+              data-page="cases"
+            >
+              📋 View All Cases
+            </button>
+          )}
+          <StatusLegend />
+          {hasPermission(user.role, PERMISSION_ACTIONS.BOOKING_CALENDAR) && (
+            <button
+              onClick={() => {
+                setActivePage('calendar');
+                playSound.click();
+              }}
+              className={activePage === 'calendar' ? 'active' : ''}
+            >
+              📅 Booking Calendar
+            </button>
+          )}
+          {hasPermission(user.role, PERMISSION_ACTIONS.EDIT_SETS) && (
+            <button
+              onClick={() => {
+                setActivePage('sets');
+                playSound.click();
+              }}
+              className={activePage === 'sets' ? 'active' : ''}
+            >
+              ⚙️ Edit Sets
+            </button>
+          )}
+        </div>
+      </nav>
+
+      <main className="app-main">
+        {activePage === 'booking' && (() => {
+          const canCreate = hasPermission(user.role, PERMISSION_ACTIONS.CREATE_CASE);
+          return canCreate;
+        })() && (
+          <CaseBookingForm onCaseSubmitted={handleCaseSubmitted} />
+        )}
+
+        {activePage === 'booking' && !hasPermission(user.role, PERMISSION_ACTIONS.CREATE_CASE) && (
+          <div className="permission-denied">
+            <div className="permission-denied-content">
+              <h2>🚫 Access Denied</h2>
+              <p>You don't have permission to create new cases.</p>
+              <p>Your role (<span className={`role-badge ${user.role}`}>{user.role.replace('-', ' ').toUpperCase()}</span>) does not allow case booking access.</p>
+              <button
+                onClick={() => {
+                  setActivePage('cases');
+                  playSound.click();
+                }}
+                className="btn btn-primary btn-lg"
+              >
+                View Cases Instead
+              </button>
+            </div>
+          </div>
+        )}
+
+        {activePage === 'cases' && hasPermission(user.role, PERMISSION_ACTIONS.VIEW_CASES) && (
+          <CasesList
+            onProcessCase={handleProcessCase}
+            currentUser={user}
+            highlightedCaseId={highlightedCaseId}
+            onClearHighlight={() => setHighlightedCaseId(null)}
+            onNavigateToPermissions={() => {
+              setActivePage('permissions');
+              playSound.click();
+            }}
+          />
+        )}
+
+        {activePage === 'process' && processingCase && (
+          <ProcessOrderPage
+            caseData={processingCase}
+            onProcessComplete={handleProcessComplete}
+            onBack={handleBackToCases}
+          />
+        )}
+
+        {activePage === 'users' && hasPermission(user.role, PERMISSION_ACTIONS.VIEW_USERS) && (
+          <UserManagement />
+        )}
+
+        {activePage === 'audit-logs' && hasPermission(user.role, PERMISSION_ACTIONS.AUDIT_LOGS) && (
+          <AuditLogs />
+        )}
+
+        {activePage === 'permissions' && hasPermission(user.role, PERMISSION_ACTIONS.PERMISSION_MATRIX) && (
+          <PermissionMatrixPage />
+        )}
+
+        {activePage === 'email-config' && hasPermission(user.role, PERMISSION_ACTIONS.EMAIL_CONFIG) && (
+          <SimplifiedEmailConfig />
+        )}
+
+        {activePage === 'calendar' && hasPermission(user.role, PERMISSION_ACTIONS.BOOKING_CALENDAR) && (
+          <BookingCalendar
+            onCaseClick={handleCalendarCaseClick}
+            onDateClick={hasPermission(user.role, PERMISSION_ACTIONS.CREATE_CASE) ? handleCalendarDateClick : undefined}
+          />
+        )}
+
+        {activePage === 'sets' && hasPermission(user.role, PERMISSION_ACTIONS.EDIT_SETS) && (
+          <EditSets />
+        )}
+
+        {activePage === 'reports' && hasPermission(user.role, PERMISSION_ACTIONS.VIEW_REPORTS) && (
+          <Reports />
+        )}
+
+        {activePage === 'codetables' && hasPermission(user.role, PERMISSION_ACTIONS.CODE_TABLE_SETUP) && (
+          <CodeTableSetup />
+        )}
+
+        {activePage === 'backup-restore' && hasPermission(user.role, PERMISSION_ACTIONS.BACKUP_RESTORE) && (
+          <BackupRestore />
+        )}
+
+        {activePage === 'data-import' && hasPermission(user.role, PERMISSION_ACTIONS.IMPORT_DATA) && (
+          <DataImport />
+        )}
+
+        {activePage === 'system-settings' && hasPermission(user.role, PERMISSION_ACTIONS.SYSTEM_SETTINGS) && (
+          <SystemSettings />
+        )}
+      </main>
+
+      <footer className="app-footer">
+        <div className="footer-content">
+          <p>&copy; 2025 Transmedic Case Booking. All rights reserved.</p>
+          <p>Logged in as: {user.name} ({user.role})</p>
+        </div>
+      </footer>
+
+      {showWelcomePopup && (
+        <WelcomePopup
+          user={user}
+          onClose={() => setShowWelcomePopup(false)}
+        />
+      )}
+
+      {showPasswordChangeModal && user && (
+        <div className="modal-overlay" onClick={() => {}}>
+          <div className="modal-content password-change-modal" onClick={(e) => e.stopPropagation()}>
+            <div className="modal-header">
+              <h3>Password Change Required</h3>
+            </div>
+            <div className="modal-body">
+              <p>Your password is temporary and must be changed before you can continue.</p>
+              <p><strong>User:</strong> {user.name} ({user.username})</p>
+
+              {passwordChangeData.error && (
+                <div className="alert alert-danger">
+                  {passwordChangeData.error}
+                </div>
+              )}
+
+              <div className="form-group">
+                <label htmlFor="newPassword">New Password</label>
+                <input
+                  type="password"
+                  id="newPassword"
+                  value={passwordChangeData.newPassword}
+                  onChange={(e) => setPasswordChangeData(prev => ({ ...prev, newPassword: e.target.value, error: '' }))}
+                  placeholder="Enter your new password (min 8 characters)"
+                  className="form-control"
+                  disabled={passwordChangeData.isChanging}
+                  minLength={8}
+                />
+                <small className="form-text text-muted">
+                  Password must be at least 8 characters long
+                </small>
+              </div>
+              <div className="form-group">
+                <label htmlFor="confirmPassword">Confirm Password</label>
+                <input
+                  type="password"
+                  id="confirmPassword"
+                  value={passwordChangeData.confirmPassword}
+                  onChange={(e) => setPasswordChangeData(prev => ({ ...prev, confirmPassword: e.target.value, error: '' }))}
+                  placeholder="Confirm your new password"
+                  className="form-control"
+                  disabled={passwordChangeData.isChanging}
+                />
+              </div>
+            </div>
+            <div className="modal-footer">
+              <button
+                className="btn btn-secondary"
+                onClick={handlePasswordChangeCancel}
+                disabled={passwordChangeData.isChanging}
+              >
+                Logout
+              </button>
+              <button
+                className="btn btn-primary"
+                onClick={handlePasswordChangeSubmit}
+                disabled={passwordChangeData.isChanging || !passwordChangeData.newPassword || !passwordChangeData.confirmPassword}
+              >
+                {passwordChangeData.isChanging ? 'Changing Password...' : 'Change Password'}
+              </button>
+            </div>
+          </div>
+        </div>
+      )}
+
+      <LogoutConfirmation
+        isOpen={showLogoutConfirmation}
+        onConfirm={confirmLogout}
+        onCancel={cancelLogout}
+        userName={user?.name}
+      />
+
+      {/* Cache Version Mismatch Popup */}
+      <CacheVersionMismatchPopup
+        isOpen={showMismatchPopup}
+        outdatedTypes={outdatedTypes}
+        changedVersions={changedVersions}
+        onForceLogout={forceLogout}
+      />
+
+      {showVersionUpdatePopup && (
+        <VersionUpdatePopup
+          currentVersion={versionUpdateInfo.currentVersion}
+          previousVersion={versionUpdateInfo.previousVersion}
+          onConfirm={handleVersionUpdateConfirm}
+        />
+      )}
+
+      {/* Mobile Navigation */}
+      <MobileNavigation
+        user={user}
+        activePage={activePage}
+        onNavigate={(page) => {
+          setActivePage(page);
+          playSound.click();
+        }}
+        onLogout={handleLogout}
+      />
+
+      {/* Maintenance Mode Modal */}
+      <MaintenanceMode
+        isActive={maintenanceModeActive}
+        onForceLogout={handleMaintenanceModeLogout}
+      />
+    </div>
+  );
+};
+
+// React Query client with optimized settings for real-time data
+const queryClient = new QueryClient({
+  defaultOptions: {
+    queries: {
+      // Disable caching for live data - always fetch fresh
+      staleTime: 0,
+      gcTime: 1000 * 60 * 5, // 5 minutes
+      refetchOnWindowFocus: true,
+      refetchOnReconnect: true,
+      retry: (failureCount, error) => {
+        // Don't retry on 4xx errors
+        const status = (error as any)?.status;
+        if (status >= 400 && status < 500) return false;
+        return failureCount < 3;
+      },
+    },
+    mutations: {
+      retry: 1,
+    },
+  },
+});
+
+const App: React.FC = () => {
+  return (
+    <ErrorBoundary>
+      <QueryClientProvider client={queryClient}>
+        <SoundProvider>
+          <NotificationProvider>
+            <ToastProvider>
+              <RealtimeProvider>
+                <AppContent />
+              </RealtimeProvider>
+            </ToastProvider>
+          </NotificationProvider>
+        </SoundProvider>
+      </QueryClientProvider>
+    </ErrorBoundary>
+  );
+};
+
 export default App;